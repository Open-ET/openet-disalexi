import datetime

import ee
import pytest

import openet.disalexi as model
import openet.disalexi.utils as utils
# TODO: import utils from openet.core
# import openet.core.utils as utils


COLL_ID = 'LANDSAT/LC08/C01/T1_SR/'
SCENE_ID = 'LC08_044033_20170716'
SCENE_TIME = 1500230731090
# SCENE_ID = 'LC08_042035_20150713'
# SCENE_TIME = 1436812419150
SCENE_DT = datetime.datetime.utcfromtimestamp(SCENE_TIME / 1000.0)
# SCENE_DT = datetime.datetime.strptime(SCENE_ID[-8:], '%Y%m%d')
SCENE_DATE = SCENE_DT.strftime('%Y-%m-%d')
SCENE_DOY = int(SCENE_DT.strftime('%j'))
SCENE_HOUR = (SCENE_DT.hour + SCENE_DT.minute / 60.0 +
              (SCENE_DT.second + SCENE_DT.microsecond / 1000000.0) / 3600.0)
# SCENE_HOUR = 18 + 33.0/60 + 39.15/3600
# SCENE_TIME = utils.millis(SCENE_DT)
SCENE_0UTC_DT = datetime.datetime.strptime(SCENE_DATE, '%Y-%m-%d')
SCENE_POINT = (-119.5, 36.0)
TEST_POINT = (-121.5265, 38.7399)
# TEST_POINT = (-19.44252382373145, 36.04047742246546)

# SCENE_TIME = utils.getinfo(ee.Date(SCENE_DATE).millis())
# SCENE_POINT = (-19.44252382373145, 36.04047742246546)
# SCENE_POINT = utils.getinfo(
#     ee.Image(COLL_ID + SCENE_ID).geometry().centroid())['coordinates']


# # Should these be test fixtures instead?
# # I'm not sure how to make them fixtures and allow input parameters
# def toa_image(red=0.1, nir=0.9, bt=305):
#     """Construct a fake Landsat 8 TOA image with renamed bands"""
#     return ee.Image.constant([red, nir, bt])\
#         .rename(['red', 'nir', 'lst']) \
#         .set({
#             'system:time_start': ee.Date(SCENE_DATE).millis(),
#             'k1_constant': ee.Number(607.76),
#             'k2_constant': ee.Number(1260.56),
#         })


# DisALEXI needs a non-constant image since it compute lat/lon
def default_image(albedo=0.125, cfmask=0, lai=4.7, lst=306, ndvi=0.875):
    mask_img = ee.Image(COLL_ID + SCENE_ID).select(['B1']).multiply(0)
    # mask_img = ee.Image('projects/disalexi/ta/CONUS_V001/{}_0'.format(SCENE_ID))\
    #     .select(0).multiply(0)
    return ee.Image([mask_img.add(albedo), mask_img.add(cfmask),
                     mask_img.add(lai), mask_img.add(lst),
                     mask_img.add(ndvi)])\
        .rename(['albedo', 'cfmask', 'lai', 'lst', 'ndvi'])\
        .set({
            'system:index': SCENE_ID,
            'system:time_start': SCENE_TIME,
            # 'system:time_start': ee.Date(SCENE_DATE).millis(),
            'system:id': COLL_ID + SCENE_ID,
        })

def default_image_args(albedo=0.125, cfmask=0, lai=4.7, lst=306, ndvi=0.875,
                       etr_source=10, etr_band=None):
    return {
        'image': default_image(albedo=albedo, cfmask=cfmask, lai=lai, lst=lst,
                               ndvi=ndvi),
        'etr_source': etr_source, 'etr_band': etr_band
    }

def default_image_obj(albedo=0.125, cfmask=0, lai=4.7, lst=306, ndvi=0.875,
                      etr_source=10, etr_band=None):
    return model.Image(**default_image_args(
        albedo=albedo, cfmask=cfmask, lai=lai, lst=lst, ndvi=ndvi,
        etr_source=etr_source, etr_band=etr_band,
    ))


def test_Image_init_default_parameters():
    m = model.Image(default_image())
    assert m.ta_source == 'CONUS_V001'
    assert m.alexi_source == 'CONUS_V001'
    assert m.elevation_source == 'USGS/SRTMGL1_003'
    assert m.landcover_source == 'NLCD2011'
    assert m.rs_daily_source == 'MERRA2'
    assert m.rs_hourly_source == 'MERRA2'
    assert m.windspeed_source == 'CFSV2'
<<<<<<< HEAD
    assert m.stabil_iter == 10
    assert m.albedo_iter == 3
=======
    assert m.stabil_iter == 36
    assert m.albedo_iter == 10
    assert m.ta_interp_flag == True
>>>>>>> afc3ca31
    assert m.rs_interp_flag == True
    # assert m.ta_interp_flag == True
    assert m.ta_smooth_flag == True
    assert m.etr_source == None
    assert m.etr_band == None
    assert m.etr_factor == 1.0


# Todo: Break these up into separate functions?
def test_Image_init_calculated_properties():
    d = default_image_obj()
    assert utils.getinfo(d.time_start) == SCENE_TIME
    # assert utils.getinfo(d.scene_id) == SCENE_ID
    # assert utils.getinfo(d.wrs2_tile) == 'p{}r{}'.format(
    #     SCENE_ID.split('_')[1][:3], SCENE_ID.split('_')[1][3:])


def test_Image_init_date_properties():
    d = default_image_obj()
    assert utils.getinfo(d.datetime)['value'] == SCENE_TIME
    # assert utils.getinfo(d.year) == int(SCENE_DATE.split('-')[0])
    # assert utils.getinfo(d.month) == int(SCENE_DATE.split('-')[1])
<<<<<<< HEAD
    assert utils.getinfo(d.start_date)['value'] == utils.millis(SCENE_0UTC_DT)
    assert utils.getinfo(d.end_date)['value'] == utils.millis(
        SCENE_0UTC_DT + datetime.timedelta(days=1))
=======
    assert utils.getinfo(d.start_date)['value'] == utils.millis(
        datetime.datetime.strptime(SCENE_DATE, '%Y-%m-%d'))
    assert utils.getinfo(d.end_date)['value'] == utils.millis(
        datetime.datetime.strptime(SCENE_DATE, '%Y-%m-%d') +
        datetime.timedelta(days=1))
>>>>>>> afc3ca31
    # assert utils.getinfo(d.doy) == SCENE_DOY
    # assert utils.getinfo(d.cycle_day) == int(
    #     (SCENE_DT - datetime.datetime(1970, 1, 3)).days % 8 + 1)
    assert utils.getinfo(d.hour) == SCENE_HOUR
    assert utils.getinfo(d.hour_int) == int(SCENE_HOUR)


# def test_Image_init_scene_id_property():
#     """Test that the system:index from a merged collection is parsed"""
#     input_img = default_image()
#     m = model.Image(input_img.set('system:index', '1_2_' + SCENE_ID))
#     assert utils.getinfo(m.scene_id) == SCENE_ID


# CGM - These aren't lazy properties and don't have properties being set on them
# def test_Image_ndvi_properties():
#     """Test if properties are set on the NDVI image"""
#     output = utils.getinfo(model.Image(default_image()).ndvi)
#     assert output['bands'][0]['id'] == 'ndvi'
#     assert output['properties']['system:index'] == SCENE_ID
#     assert output['properties']['system:time_start'] == SCENE_TIME
#     assert output['properties']['image_id'] == COLL_ID + SCENE_ID
#
#
# def test_Image_lst_properties():
#     """Test if properties are set on the LST image"""
#     output = utils.getinfo(model.Image(default_image()).lst)
#     assert output['bands'][0]['id'] == 'lst'
#     assert output['properties']['system:index'] == SCENE_ID
#     assert output['properties']['system:time_start'] == SCENE_TIME
#     assert output['properties']['image_id'] == COLL_ID + SCENE_ID


@pytest.mark.parametrize(
    'source, xy, expected',
    [
        # CGM - Commented out while Ta assets are being rebuilt
        # ['CONUS_V001', TEST_POINT, 291.10235],
        [ee.Image('USGS/SRTMGL1_003').multiply(0).add(10), TEST_POINT, 10],
        ['294.8', TEST_POINT, 294.8],  # Check constant values
        [294.8, TEST_POINT, 294.8],    # Check constant values
    ]
)
def test_Image_ta_sources(source, xy, expected, tol=0.01):
    m = model.Image(default_image(), ta_source=source)
    output = utils.point_image_value(ee.Image(m.ta), xy)
    assert abs(output['ta'] - expected) <= tol


# TODO: Add test to see if ta_smooth_flag works


def test_Image_ta_sources_exception():
    with pytest.raises(ValueError):
        utils.getinfo(model.Image(default_image(), ta_source='').ta)


def test_Image_ta_properties():
    """Test if properties are set on the ET image"""
    output =  utils.getinfo(default_image_obj().ta)
    assert output['bands'][0]['id'] == 'ta'
    assert output['properties']['system:index'] == SCENE_ID
    assert output['properties']['system:time_start'] == SCENE_TIME
    assert output['properties']['image_id'] == COLL_ID + SCENE_ID
   # assert output['properties']['ta_iteration'] > 0


@pytest.mark.parametrize(
    'source, xy, expected',
    [
        # ALEXI ET is currently in MJ m-2 d-1
        ['CONUS_V001', TEST_POINT, 10.382039 * 0.408],
        [ee.Image('USGS/SRTMGL1_003').multiply(0).add(10), TEST_POINT, 10],
        ['10.382039', TEST_POINT, 10.382039],
        [10.382039, TEST_POINT, 10.382039],
    ]
)
def test_Image_alexi_sources(source, xy, expected, tol=0.0001):
    output = utils.point_image_value(model.Image(
        default_image(), alexi_source=source).et_alexi, xy)
    assert abs(output['et_alexi'] - expected) <= tol


def test_Image_alexi_sources_exception():
    with pytest.raises(ValueError):
        utils.getinfo(model.Image(default_image(), alexi_source='').et_alexi)


def test_Image_alexi_band_name():
    output = utils.getinfo(
        model.Image(default_image()).et_alexi)['bands'][0]['id']
    assert output == 'et_alexi'


@pytest.mark.parametrize(
    'source, xy, expected',
    [
        ['USGS/SRTMGL1_003', TEST_POINT, 3],
        [ee.Image('USGS/SRTMGL1_003'), TEST_POINT, 3],
        ['2364.351', TEST_POINT, 2364.351],
        [2364.351, TEST_POINT, 2364.351],
    ]
)
def test_Image_elevation_sources(source, xy, expected, tol=0.001):
    output = utils.point_image_value(model.Image(
        default_image(), elevation_source=source).elevation, xy)
    assert abs(output['elevation'] - expected) <= tol


# def test_Image_elevation_sources_exception():
#     with pytest.raises(ValueError):
#         utils.getinfo(model.Image(
#             default_image(), elevation_source='').elevation)


def test_Image_elevation_band_name():
    output = utils.getinfo(
        model.Image(default_image()).elevation)['bands'][0]['id']
    assert output == 'elevation'


@pytest.mark.parametrize(
    'source, xy, expected',
    [
        ['NLCD2011', TEST_POINT, 82],
        ['NLCD2006', TEST_POINT, 82],
        ['GLOBELAND30', TEST_POINT, 10],
        [ee.Image('USGS/SRTMGL1_003').multiply(0).add(82), TEST_POINT, 82],
        ['82', TEST_POINT, 82],
        [82, TEST_POINT, 82],
    ]
)
def test_Image_landcover_sources(source, xy, expected, tol=0.001):
    output = utils.point_image_value(model.Image(
        default_image(), landcover_source=source).lc_source, xy)
    assert abs(output['landcover'] - expected) <= tol


def test_Image_landcover_sources_exception():
    with pytest.raises(ValueError):
        utils.getinfo(model.Image(
            default_image(), landcover_source='').landcover)


def test_Image_landcover_band_name():
    output = utils.getinfo(
        model.Image(default_image()).lc_source)['bands'][0]['id']
    assert output == 'landcover'


@pytest.mark.parametrize(
    'source, xy, expected',
    [
        ['MERRA2', TEST_POINT, 8587.4091796875],
        [ee.Image('USGS/SRTMGL1_003').multiply(0).add(10), TEST_POINT, 10],
        ['8587.4091796875', TEST_POINT, 8587.4091796875],
        [8587.4091796875, TEST_POINT, 8587.4091796875],
    ]
)
def test_Image_rs_daily_sources(source, xy, expected, tol=0.0001):
    output = utils.point_image_value(model.Image(
        default_image(), rs_daily_source=source).rs24, xy)
    assert abs(output['rs'] - expected) <= tol


def test_Image_rs_daily_sources_exception():
    with pytest.raises(ValueError):
        utils.getinfo(model.Image(
            default_image(), rs_daily_source='').rs24)


def test_Image_rs_daily_band_name():
    output = utils.getinfo(model.Image(default_image()).rs24)['bands'][0]['id']
    assert output == 'rs'


@pytest.mark.parametrize(
    'source, xy, expected',
    [
        ['MERRA2', TEST_POINT, 946.6906],
        [ee.Image('USGS/SRTMGL1_003').multiply(0).add(10), TEST_POINT, 10],
        ['946.6906', TEST_POINT, 946.6906],
        [946.6906, TEST_POINT, 946.6906],
    ]
)
def test_Image_rs_hourly_sources(source, xy, expected, tol=0.0001):
    output = utils.point_image_value(model.Image(
        default_image(), rs_hourly_source=source).rs1, xy)
    assert abs(output['rs'] - expected) <= tol


def test_Image_rs_hourly_interp(tol=0.001):
    output = utils.point_image_value(model.Image(
        default_image(), rs_hourly_source='MERRA2',
        rs_interp_flag=True).rs1, TEST_POINT)
    assert abs(output['rs'] - 946.6906) <= tol


def test_Image_rs_hourly_no_interp(tol=0.001):
    output = utils.point_image_value(model.Image(
        default_image(), rs_hourly_source='MERRA2',
        rs_interp_flag=False).rs1, TEST_POINT)
    assert abs(output['rs'] - 929.75) <= tol


def test_Image_rs_hourly_sources_exception():
    with pytest.raises(ValueError):
        utils.getinfo(model.Image(default_image(), rs_hourly_source='').rs1)


def test_Image_rs_hourly_band_name():
    output = utils.getinfo(model.Image(default_image()).rs1)['bands'][0]['id']
    assert output == 'rs'


@pytest.mark.parametrize(
    'source, xy, expected',
    [
        ['CFSV2', TEST_POINT, 2.001476],
        [ee.Image('USGS/SRTMGL1_003').multiply(0).add(10), TEST_POINT, 10],
        ['2.001476', TEST_POINT, 2.001476],
        [2.001476, TEST_POINT, 2.001476],
    ]
)
def test_Image_windspeed_sources(source, xy, expected, tol=0.0001):
    output = utils.point_image_value(model.Image(
        default_image(), windspeed_source=source).windspeed, xy)
    assert abs(output['windspeed'] - expected) <= tol


def test_Image_windspeed_sources_exception():
    with pytest.raises(ValueError):
        utils.getinfo(model.Image(
            default_image(), windspeed_source='').windspeed)


def test_Image_windspeed_band_name():
    output = utils.getinfo(model.Image(default_image()).windspeed)['bands'][0]['id']
    assert output == 'windspeed'


def test_Image_et_default_values(expected=2.778, tol=0.0001):
    output = utils.point_image_value(
        default_image_obj().et, TEST_POINT)
    assert abs(output['et'] - expected) <= tol


@pytest.mark.parametrize(
    'albedo, cfmask, lai, lst, ndvi, ta, '
    'alexi, elevation, landcover, rs_daily, rs_hourly, windspeed, '
    'stabil_iter, albedo_iter, lat, lon, expected',
    [
        # Rounded values based on high NDVI site (below)
        [0.125, 0, 4.7, 306, 0.875, 300,
         3.25, 10.0, 82, 8600, 950, 3.25,
         36, 10, 38.7399, -121.5265, 6.94218],
        # Same as above but with fewer iterations
        [0.125, 0, 4.7, 306, 0.875, 300,
         3.25, 10.0, 82, 8600, 950, 3.25,
         6, 3, 38.7399, -121.5265, 6.94414],
        # High NDVI site in LC08_044033_20170716
        [0.1259961, 0, 4.6797005913579, 305.92253850611, 0.87439300744578, 300,
         3.35975885, 3.0, 82, 8603.212890625, 946.69066527778, 3.2665367230039,
         36, 10, 38.7399, -121.5265, 6.9511],
        # Low NDVI site in LC08_044033_20170716
        [0.17163020, 0, 0.029734416071998, 323.59893135545, 0.16195230171936, 300,
         3.35975885, 4.0, 82, 8603.212890625, 946.69066527778, 3.2665367230039,
         36, 10, 38.71776, -121.50822, 4.1705],
    ]
)
def test_Image_et_values(albedo, cfmask, lai, lst, ndvi, ta, alexi, elevation,
                         landcover, rs_daily, rs_hourly, windspeed, stabil_iter,
                         albedo_iter, lat, lon, expected, tol=0.0001):
    output_img = model.Image(
        default_image(albedo=albedo, cfmask=cfmask, lai=lai, lst=lst, ndvi=ndvi),
        ta_source=ta, alexi_source=alexi, elevation_source=elevation,
        landcover_source=landcover, rs_daily_source=rs_daily,
        rs_hourly_source=rs_hourly, windspeed_source=windspeed, lat=lat, lon=lon,
        stabil_iterations=stabil_iter, albedo_iterations=albedo_iter).et
    output = utils.point_image_value(output_img, TEST_POINT)
    assert abs(output['et'] - expected) <= tol


def test_Image_et_properties():
    """Test if properties are set on the ET image"""
    output =  utils.getinfo(default_image_obj().et)
    assert output['bands'][0]['id'] == 'et'
    assert output['properties']['system:index'] == SCENE_ID
    assert output['properties']['system:time_start'] == SCENE_TIME
    assert output['properties']['image_id'] == COLL_ID + SCENE_ID
    # assert output['properties']['ta_iteration'] > 0


def test_Image_etr_properties():
    """Test if properties are set on the ETr image"""
    output =  utils.getinfo(default_image_obj().etr)
    assert output['bands'][0]['id'] == 'etr'
    assert output['properties']['system:index'] == SCENE_ID
    assert output['properties']['system:time_start'] == SCENE_TIME
    assert output['properties']['image_id'] == COLL_ID + SCENE_ID


def test_Image_etr_default_values(expected=10.0, tol=0.0001):
    output = utils.point_image_value(
        default_image_obj(etr_source=expected).etr, TEST_POINT)
    assert abs(output['etr'] - expected) <= tol


@pytest.mark.parametrize(
    'source, band, xy, expected',
    [
        ['IDAHO_EPSCOR/GRIDMET', 'etr', TEST_POINT, 10.8985],
        ['projects/climate-engine/cimis/daily', 'ETr_ASCE', TEST_POINT, 10.124],
        ['10.8985', None, TEST_POINT, 10.8985],
        [10.8985, None, TEST_POINT, 10.8985],
    ]
)
def test_Image_etr_sources(source, band, xy, expected, tol=0.001):
    output = utils.point_image_value(
        default_image_obj(etr_source=source, etr_band=band).etr, xy)
    assert abs(output['etr'] - expected) <= tol


def test_Image_etf_default_values(etr_source=10, expected=2.778/10, tol=0.0001):
    # Check that ETf = ET / ETr
    output_img = default_image_obj(etr_source=etr_source).etf
    output = utils.point_image_value(output_img, TEST_POINT)
    assert abs(output['etf'] - expected) <= tol


def test_Image_etf_properties():
    """Test if properties are set on the ETf image"""
    output = utils.getinfo(default_image_obj().etf)
    assert output['bands'][0]['id'] == 'etf'
    assert output['properties']['system:index'] == SCENE_ID
    assert output['properties']['system:time_start'] == SCENE_TIME


def test_Image_mask_values():
    # Mask is 1 for active pixels and nodata for cloudy pixels (cfmask >= 1)
    output = utils.point_image_value(
        default_image_obj(cfmask=1).mask, TEST_POINT)
    assert output['mask'] == None
    output = utils.point_image_value(
        default_image_obj(cfmask=0).mask, TEST_POINT)
    assert output['mask'] == 1


def test_Image_mask_properties():
    """Test if properties are set on the mask image"""
    output = utils.getinfo(default_image_obj().mask)
    assert output['bands'][0]['id'] == 'mask'
    assert output['properties']['system:index'] == SCENE_ID
    assert output['properties']['system:time_start'] == SCENE_TIME
    assert output['properties']['image_id'] == COLL_ID + SCENE_ID


def test_Image_time_point_values():
    output = utils.point_image_value(default_image_obj().time, TEST_POINT)
    assert output['time'] == utils.millis(SCENE_0UTC_DT)


def test_Image_time_properties():
    """Test if properties are set on the time image"""
    output = utils.getinfo(default_image_obj().time)
    assert output['bands'][0]['id'] == 'time'
    assert output['properties']['system:index'] == SCENE_ID
    assert output['properties']['system:time_start'] == SCENE_TIME
    assert output['properties']['image_id'] == COLL_ID + SCENE_ID


def test_Image_calculate_variables_default():
    output = utils.getinfo(default_image_obj().calculate())
    assert set([x['id'] for x in output['bands']]) == set(['et', 'etr', 'etf'])


def test_Image_calculate_variables_custom():
    variables = set(['ndvi'])
    output = utils.getinfo(default_image_obj().calculate(variables))
    assert set([x['id'] for x in output['bands']]) == variables


def test_Image_calculate_variables_all():
    variables = set(['et', 'mask', 'ndvi', 'time'])
    # variables = set(['et', 'etf', 'etr', 'mask', 'ndvi', 'time'])
    output = utils.getinfo(
        default_image_obj().calculate(variables=list(variables)))
    assert set([x['id'] for x in output['bands']]) == variables


def test_Image_calculate_properties():
    """Test if properties are set on the output image"""
    output =  utils.getinfo(default_image_obj().calculate(['ndvi']))
    assert output['properties']['system:index'] == SCENE_ID
    assert output['properties']['system:time_start'] == SCENE_TIME
    assert output['properties']['image_id'] == COLL_ID + SCENE_ID


def test_Image_calculate_values(tol=0.0001):
    """Test if the calculate method returns values"""
    output_img = model.Image(
            default_image(albedo=0.125, cfmask=0, lai=4.7, lst=306, ndvi=0.875),
            ta_source=300, alexi_source=10, elevation_source=10,
            landcover_source=82, rs_daily_source=8600, rs_hourly_source=950,
            windspeed_source=3.25, stabil_iterations=6, albedo_iterations=3)\
        .calculate(['et'])
    #     .calculate(['et', 'etr', 'etf'])
    output = utils.point_image_value(output_img, TEST_POINT)
    assert abs(output['et'] - 6.94414) <= tol
    # assert abs(output['etr'] - 10) <= tol
    # assert abs(output['etf'] - 0.58) <= tol


def test_Image_calculate_variables_valueerror():
    """Test if calculate method raises a valueerror for invalid variables"""
    with pytest.raises(ValueError):
        utils.getinfo(default_image_obj().calculate(['FOO']))


# # How should these @classmethods be tested?
# def test_Image_from_landsat_c1_toa_default_image():
#     """Test that the classmethod is returning a class object"""
#     output = model.Image.from_landsat_c1_toa(ee.Image(COLL_ID + SCENE_ID))
#     assert type(output) == type(default_image_obj())
#
#
# @pytest.mark.parametrize(
#     'image_id',
#     [
#         'LANDSAT/LC08/C01/T1_RT_TOA/LC08_044033_20170716',
#         'LANDSAT/LC08/C01/T1_TOA/LC08_044033_20170716',
#         'LANDSAT/LE07/C01/T1_RT_TOA/LE07_044033_20170708',
#         'LANDSAT/LE07/C01/T1_TOA/LE07_044033_20170708',
#         'LANDSAT/LT05/C01/T1_TOA/LT05_044033_20110716',
#     ]
# )
# def test_Image_from_landsat_c1_toa_image_id(image_id):
#     """Test instantiating the class from a Landsat image ID"""
#     output = utils.getinfo(model.Image.from_landsat_c1_toa(image_id).ndvi)
#     assert output['properties']['system:index'] == image_id.split('/')[-1]
#
#
# def test_Image_from_landsat_c1_toa_image():
#     """Test instantiating the class from a Landsat ee.Image"""
#     image_id = 'LANDSAT/LC08/C01/T1_TOA/LC08_044033_20170716'
#     output = utils.getinfo(
#         model.Image.from_landsat_c1_toa(ee.Image(image_id)).ndvi)
#     assert output['properties']['system:index'] == image_id.split('/')[-1]
#
#
# def test_Image_from_landsat_c1_toa_etf():
#     """Test if ETf can be built for a Landsat images"""
#     image_id = 'LANDSAT/LC08/C01/T1_TOA/LC08_044033_20170716'
#     output = utils.getinfo(model.Image.from_landsat_c1_toa(image_id).etf)
#     assert output['properties']['system:index'] == image_id.split('/')[-1]
#
#
# def test_Image_from_landsat_c1_toa_et():
#     """Test if ET can be built for a Landsat images"""
#     image_id = 'LANDSAT/LC08/C01/T1_TOA/LC08_044033_20170716'
#     output = utils.getinfo(model.Image.from_landsat_c1_toa(
#         image_id, etr_source='IDAHO_EPSCOR/GRIDMET', etr_band='etr').et)
#     assert output['properties']['system:index'] == image_id.split('/')[-1]
#
#
# def test_Image_from_landsat_c1_toa_exception():
#     with pytest.raises(Exception):
#         utils.getinfo(model.Image.from_landsat_c1_toa(ee.Image('FOO')).ndvi)


def test_Image_from_landsat_c1_sr_default_image():
    """Test that the classmethod is returning a class object"""
    output = model.Image.from_landsat_c1_sr(
        ee.Image(COLL_ID + SCENE_ID))
    assert type(output) == type(model.Image(default_image()))


@pytest.mark.parametrize(
    'image_id',
    [
        'LANDSAT/LC08/C01/T1_SR/LC08_044033_20170716',
        'LANDSAT/LE07/C01/T1_SR/LE07_044033_20170708',
        'LANDSAT/LT05/C01/T1_SR/LT05_044033_20110716',
    ]
)
def test_Image_from_landsat_c1_sr_image_id(image_id):
    """Test instantiating the class from a Landsat image ID"""
    output = utils.getinfo(model.Image.from_landsat_c1_sr(image_id).ndvi)
    assert output['properties']['system:index'] == image_id.split('/')[-1]


def test_Image_from_landsat_c1_sr_image():
    """Test instantiating the class from a Landsat ee.Image"""
    image_id = 'LANDSAT/LC08/C01/T1_SR/LC08_044033_20170716'
    output = utils.getinfo(
        model.Image.from_landsat_c1_sr(ee.Image(image_id)).ndvi)
    assert output['properties']['system:index'] == image_id.split('/')[-1]


# def test_Image_from_landsat_c1_sr_etf():
#     """Test if ETf can be built for a Landsat images"""
#     image_id = 'LANDSAT/LC08/C01/T1_SR/LC08_044033_20170716'
#     output = utils.getinfo(model.Image.from_landsat_c1_sr(image_id).etf)
#     assert output['properties']['system:index'] == image_id.split('/')[-1]


def test_Image_from_landsat_c1_sr_et():
    """Test if ET can be built for a Landsat images"""
    image_id = 'LANDSAT/LC08/C01/T1_SR/LC08_044033_20170716'
    output = utils.getinfo(model.Image.from_landsat_c1_sr(image_id).et)
    assert output['properties']['system:index'] == image_id.split('/')[-1]


def test_Image_from_landsat_c1_sr_exception():
    """Test instantiating the class for an invalid image ID"""
    with pytest.raises(Exception):
        utils.getinfo(model.Image.from_landsat_c1_sr(ee.Image('FOO')).ndvi)


# @pytest.mark.parametrize(
#     'image_id',
#     [
#         'LANDSAT/LC08/C01/T1_TOA/LC08_044033_20170716',
#         'LANDSAT/LC08/C01/T1_SR/LC08_044033_20170716',
#     ]
# )
# def test_Image_from_image_id(image_id):
#     """Test instantiating the class using the from_image_id method"""
#     output = utils.getinfo(ssebop.Image.from_image_id(image_id).ndvi)
#     assert output['properties']['system:index'] == image_id.split('/')[-1]
#     assert output['properties']['image_id'] == image_id


def test_Image_from_method_kwargs():
    """Test that the init parameters can be passed through the helper methods"""
    # assert model.Image.from_landsat_c1_toa(
    #     'LANDSAT/LC08/C01/T1_TOA/LC08_042035_20150713',
    #     elevation_source='DEADBEEF').elevation_source == 'DEADBEEF'
    assert model.Image.from_landsat_c1_sr(
        'LANDSAT/LC08/C01/T1_SR/LC08_042035_20150713',
        elevation_source='DEADBEEF').elevation_source == 'DEADBEEF'<|MERGE_RESOLUTION|>--- conflicted
+++ resolved
@@ -87,14 +87,8 @@
     assert m.rs_daily_source == 'MERRA2'
     assert m.rs_hourly_source == 'MERRA2'
     assert m.windspeed_source == 'CFSV2'
-<<<<<<< HEAD
-    assert m.stabil_iter == 10
-    assert m.albedo_iter == 3
-=======
     assert m.stabil_iter == 36
     assert m.albedo_iter == 10
-    assert m.ta_interp_flag == True
->>>>>>> afc3ca31
     assert m.rs_interp_flag == True
     # assert m.ta_interp_flag == True
     assert m.ta_smooth_flag == True
@@ -117,17 +111,9 @@
     assert utils.getinfo(d.datetime)['value'] == SCENE_TIME
     # assert utils.getinfo(d.year) == int(SCENE_DATE.split('-')[0])
     # assert utils.getinfo(d.month) == int(SCENE_DATE.split('-')[1])
-<<<<<<< HEAD
     assert utils.getinfo(d.start_date)['value'] == utils.millis(SCENE_0UTC_DT)
     assert utils.getinfo(d.end_date)['value'] == utils.millis(
         SCENE_0UTC_DT + datetime.timedelta(days=1))
-=======
-    assert utils.getinfo(d.start_date)['value'] == utils.millis(
-        datetime.datetime.strptime(SCENE_DATE, '%Y-%m-%d'))
-    assert utils.getinfo(d.end_date)['value'] == utils.millis(
-        datetime.datetime.strptime(SCENE_DATE, '%Y-%m-%d') +
-        datetime.timedelta(days=1))
->>>>>>> afc3ca31
     # assert utils.getinfo(d.doy) == SCENE_DOY
     # assert utils.getinfo(d.cycle_day) == int(
     #     (SCENE_DT - datetime.datetime(1970, 1, 3)).days % 8 + 1)
