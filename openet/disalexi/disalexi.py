--- conflicted
+++ resolved
@@ -43,13 +43,8 @@
             windspeed_source='CFSV2',
             stabil_iterations=36,
             albedo_iterations=10,
-<<<<<<< HEAD
-=======
+            rs_interp_flag=True,
             ta_interp_flag=True,
-            ta_smooth_flag=True,
->>>>>>> afc3ca31
-            rs_interp_flag=True,
-            ta_interp_flag=False,
             ta_smooth_flag=True,
             etr_source=None,
             etr_band=None,
@@ -133,21 +128,12 @@
         #     .cat('r').cat(self.scene_id.slice(8, 11))
 
         # Set server side date/time properties using the 'system:time_start'
-<<<<<<< HEAD
-        self.date = ee.Date(self.time_start)
-        # self.year = ee.Number(self.date.get('year'))
-        # self.month = ee.Number(self.date.get('month'))
-        self.start_date = ee.Date(utils.date_to_time_0utc(self.date))
-        self.end_date = self.start_date.advance(1, 'day')
-        # self.doy = ee.Number(self.date.getRelative('day', 'year')).add(1).int()
-=======
         self.datetime = ee.Date(self.time_start)
         # self.year = ee.Number(self.datetime.get('year'))
         # self.month = ee.Number(self.datetime.get('month'))
         self.start_date = ee.Date(utils.date_to_time_0utc(self.datetime))
         self.end_date = self.start_date.advance(1, 'day')
         # self.doy = ee.Number(self.datetime.getRelative('day', 'year')).add(1).int()
->>>>>>> afc3ca31
         # self.cycle_day = self.start_date.difference(
         #     ee.Date.fromYMD(1970, 1, 3), 'day').mod(8).add(1).int()
 
