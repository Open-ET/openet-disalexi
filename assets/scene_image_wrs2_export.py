import argparse
from builtins import input
import configparser
import datetime
import json
import logging
import math
import os
import pprint
import re
import time

import ee

import openet.disalexi
import openet.core
import openet.core.utils as utils

TOOL_NAME = 'tair_image_wrs2_export'
TOOL_VERSION = '0.1.7'


def main(ini_path=None, overwrite_flag=False, delay_time=0, gee_key_file=None,
         ready_task_max=-1, reverse_flag=False, tiles=None, update_flag=False,
         log_tasks=True, recent_days=0, start_dt=None, end_dt=None):
    """Compute WRS2 Ta images

    Parameters
    ----------
    ini_path : str
        Input file path.
    overwrite_flag : bool, optional
        If True, overwrite existing files (the default is False).
    delay_time : float, optional
        Delay time in seconds between starting export tasks (or checking the
        number of queued tasks, see "max_ready" parameter).  The default is 0.
    gee_key_file : str, None, optional
        Earth Engine service account JSON key file (the default is None).
    ready_task_max: int, optional
        Maximum number of queued "READY" tasks.  The default is -1 which is
        implies no limit to the number of tasks that will be submitted.
    reverse_flag : bool, optional
        If True, process WRS2 tiles in reverse order (the default is False).
    tiles : str, None, optional
        List of MGRS tiles to process (the default is None).
    update_flag : bool, optional
        If True, only overwrite scenes with an older model version.
    log_tasks : bool, optional
        If True, log task information to the datastore (the default is True).
    recent_days : int, optional
        Limit start/end date range to this many days before the current date
        (the default is 0 which is equivalent to not setting the parameter and
         will use the INI start/end date directly).
    start_dt : datetime, optional
        Override the start date in the INI file
        (the default is None which will use the INI start date).
    end_dt : datetime, optional
        Override the (inclusive) end date in the INI file
        (the default is None which will use the INI end date).

    """
    logging.info('\nCompute WRS2 Ta images')

    # CGM - Which format should we use for the WRS2 tile?
    wrs2_tile_fmt = 'p{:03d}r{:03d}'
    # wrs2_tile_fmt = '{:03d}{:03d}'
    wrs2_tile_re = re.compile('p?(\\d{1,3})r?(\\d{1,3})')

    # List of path/rows to skip
    wrs2_skip_list = [
        'p049r026',  # Vancouver Island, Canada
        # 'p047r031', # North California coast
        'p042r037',  # San Nicholas Island, California
        # 'p041r037', # South California coast
<<<<<<< HEAD
        'p040r038', 'p039r038', 'p038r038',  # Mexico (by California)
        'p037r039', 'p036r039', 'p035r039',  # Mexico (by Arizona)
        'p034r039', 'p033r039',  # Mexico (by New Mexico)
        'p032r040',  # Mexico (West Texas)
        'p029r041', 'p028r042', 'p027r043', 'p026r043',  # Mexico (South Texas)
        'p019r040',  # West Florida coast
        'p016r043', 'p015r043',  # South Florida coast
        'p014r041', 'p014r042', 'p014r043',  # East Florida coast
        'p013r035', 'p013r036',  # North Carolina Outer Banks
        'p013r026', 'p012r026',  # Canada (by Maine)
        'p011r032',  # Rhode Island coast
=======
        'p040r038', 'p039r038', 'p038r038', # Mexico (by California)
        'p037r039', 'p036r039', 'p035r039', # Mexico (by Arizona)
        'p034r039', 'p033r039', # Mexico (by New Mexico)
        'p032r040',  # Mexico (West Texas)
        'p029r041', 'p028r042', 'p027r043', 'p026r043',  # Mexico (South Texas)
        'p019r040', # West Florida coast
        'p016r043', 'p015r043', # South Florida coast
        'p014r041', 'p014r042', 'p014r043', # East Florida coast
        'p013r035', 'p013r036', # North Carolina Outer Banks
        'p013r026', 'p012r026', # Canada (by Maine)
        'p011r032', # Rhode Island coast
>>>>>>> 324abdfe
    ]
    wrs2_path_skip_list = [9, 49]
    wrs2_row_skip_list = [25, 24, 43]

<<<<<<< HEAD
    #date_skip_list = [
    #    '2003-12-15', '2004-12-12', '2004-12-31', '2008-12-31',
    #    '2009-03-20', '2009-03-21', '2010-04-10', '2011-04-10',
    #    '2012-04-09', '2012-12-30', '2012-12-31',
    #    '2013-04-10', '2016-03-28', '2016-12-31',
    #    '2017-08-02', '2017-10-11', '2017-10-12', '2017-12-12',
    #    '2017-12-13', '2017-12-14', '2017-12-15', '2017-12-16',
    #    '2017-12-17', '2017-12-30', '2017-12-31',
    #    '2018-05-25', '2018-05-26', '2018-05-27', '2018-06-30', '2018-07-01',
    #    '2018-10-20', '2018-10-21', '2018-10-22', '2018-10-23', '2018-12-22',
    #    '2018-12-23', '2018-12-24', '2018-12-25', '2018-12-30', '2018-12-31',
    #    '2019-02-23', '2019-02-24', '2019-04-10', '2019-04-11', '2019-04-25',
    #    '2019-04-26', '2019-04-27', '2019-10-17', '2019-10-18',
    #    '2019-10-26', '2019-10-27',
    #]
=======
    # date_skip_list = [
    #     '2003-12-15', '2004-12-12', '2004-12-31', '2008-12-31',
    #     '2009-03-20', '2009-03-21', '2010-04-10', '2011-04-10',
    #     '2012-04-09', '2012-12-30', '2012-12-31',
    #     '2013-04-10', '2016-03-28', '2016-12-31',
    #     '2017-08-02', '2017-10-11', '2017-10-12', '2017-12-12',
    #     '2017-12-13', '2017-12-14', '2017-12-15', '2017-12-16',
    #     '2017-12-17', '2017-12-30', '2017-12-31',
    #     '2018-05-25', '2018-05-26', '2018-05-27', '2018-06-30', '2018-07-01',
    #     '2018-10-20', '2018-10-21', '2018-10-22', '2018-10-23', '2018-12-22',
    #     '2018-12-23', '2018-12-24', '2018-12-25', '2018-12-30', '2018-12-31',
    #     '2019-02-23', '2019-02-24', '2019-04-10', '2019-04-11', '2019-04-25',
    #     '2019-04-26', '2019-04-27', '2019-10-17', '2019-10-18',
    #     '2019-10-26', '2019-10-27',
    # ]
>>>>>>> 324abdfe
    date_skip_list = []

    mgrs_skip_list = []

    export_id_fmt = '{model}_{index}'

    # TODO: Move to INI file
    # clip_ocean_flag = True

    # Read config file
    ini = read_ini(ini_path)
    # ini = configparser.ConfigParser(interpolation=None)
    # ini.read_file(open(ini_path, 'r'))
    # # Force conversion of unicode to strings
    # for section in ini.sections():
    #     ini[str(section)] = {}
    #     for k, v in ini[section].items():
    #         ini[str(section)][str(k)] = v

    # TODO: Move to INI parsing function or module
    # Required parameters
    try:
        model_name = str(ini['INPUTS']['et_model']).upper()
    except KeyError:
        raise ValueError('"et_model" parameter was not set in INI')
    except Exception as e:
        raise e
    logging.info('  ET Model: {}'.format(model_name))

    try:
        study_area_coll_id = str(ini['INPUTS']['study_area_coll'])
    except KeyError:
        raise ValueError('"study_area_coll" parameter was not set in INI')
    except Exception as e:
        raise e

    try:
        start_date = str(ini['INPUTS']['start_date'])
    except KeyError:
        raise ValueError('"start_date" parameter was not set in INI')
    except Exception as e:
        raise e

    try:
        end_date = str(ini['INPUTS']['end_date'])
    except KeyError:
        raise ValueError('"end_date" parameter was not set in INI')
    except Exception as e:
        raise e

    try:
        collections = str(ini['INPUTS']['collections'])
        collections = sorted([x.strip() for x in collections.split(',')])
    except KeyError:
        # CGM - I don't think we want to mix the collections here
        logging.info('\nINPUTS collections parameter was net set, '
                        'default to Landsat 5/7/8 C02 L2 collections')
        collections = ['LANDSAT/LC08/C02/T1_L2', 'LANDSAT/LE07/C02/T1_L2',
                       'LANDSAT/LT05/C02/T1_L2']
        # logging.info('\nINPUTS collections parameter was net set, '
        #                 'default to Landsat 5/7/8 C02 L2 and C01 SR collections')
        # collections = ['LANDSAT/LC08/C02/T1_L2', 'LANDSAT/LE07/C02/T1_L2',
        #                'LANDSAT/LT05/C02/T1_L2', 'LANDSAT/LC08/C01/T1_SR',
        #                'LANDSAT/LE07/C01/T1_SR', 'LANDSAT/LT05/C01/T1_SR']
    except Exception as e:
        raise e

    export_coll_id = '{}'.format(ini['EXPORT']['export_coll'])

    try:
        mgrs_ftr_coll_id = str(ini['EXPORT']['mgrs_ftr_coll'])
    except KeyError:
        raise ValueError('"mgrs_ftr_coll" parameter was not set in INI')
    except Exception as e:
        raise e

    # Optional parameters
    try:
        study_area_property = str(ini['INPUTS']['study_area_property'])
    except KeyError:
        study_area_property = None
        logging.debug('  study_area_property: not set in INI, defaulting to None')
    except Exception as e:
        raise e

    try:
        study_area_features = str(ini['INPUTS']['study_area_features'])
        study_area_features = sorted([
            x.strip() for x in study_area_features.split(',')])
    except KeyError:
        study_area_features = []
        logging.debug('  study_area_features: not set in INI, defaulting to []')
    except Exception as e:
        raise e

    try:
        wrs2_tiles = str(ini['INPUTS']['wrs2_tiles'])
        wrs2_tiles = sorted([x.strip() for x in wrs2_tiles.split(',')])
        # wrs2_tiles = [x.replace('p', '').replace('r', '') for x in wrs2_tiles]
    except KeyError:
        logging.debug('  wrs2_tiles: not set in INI, defaulting to []')
        wrs2_tiles = []
    except Exception as e:
        raise e

    try:
        mgrs_tiles = str(ini['EXPORT']['mgrs_tiles'])
        mgrs_tiles = sorted([x.strip() for x in mgrs_tiles.split(',')])
        # CGM - Remove empty strings caused by trailing or extra commas
        mgrs_tiles = [x.upper() for x in mgrs_tiles if x]
        logging.debug('  mgrs_tiles: {}'.format(mgrs_tiles))
    except KeyError:
        mgrs_tiles = []
        logging.debug('  mgrs_tiles: not set in INI, defaulting to []')
    except Exception as e:
        raise e

    try:
        utm_zones = str(ini['EXPORT']['utm_zones'])
        utm_zones = sorted([int(x.strip()) for x in utm_zones.split(',')])
        logging.debug('  utm_zones: {}'.format(utm_zones))
    except KeyError:
        utm_zones = []
        logging.debug('  utm_zones: not set in INI, defaulting to []')
    except Exception as e:
        raise e

    # try:
    #     output_type = str(ini['EXPORT']['output_type'])
    # except KeyError:
    #     output_type = 'float'
    #     # output_type = 'int16'
    #     logging.debug('  output_type: not set in INI, '
    #                   'defaulting to {}'.format(output_type))
    # except Exception as e:
    #     raise e
    #
    # try:
    #     scale_factor = int(ini['EXPORT']['scale_factor'])
    # except KeyError:
    #     scale_factor = 1
    #     # scale_factor = 10000
    #     logging.debug('  scale_factor: not set in INI, '
    #                   'defaulting to {}'.format(scale_factor))
    # except Exception as e:
    #     raise e

    try:
        export_id_name = '_' + str(ini['EXPORT']['export_id_name'])
    except KeyError:
        export_id_name = ''
        logging.debug('  export_id_name: not set in INI, defaulting to ""')
    except Exception as e:
        raise e


    # If the user set the tiles argument, use these instead of the INI values
    if tiles:
        logging.info('\nOverriding INI mgrs_tiles and utm_zones parameters')
        logging.info('  user tiles: {}'.format(tiles))
        mgrs_tiles = sorted([y.strip() for x in tiles for y in x.split(',')])
        mgrs_tiles = [x.upper() for x in mgrs_tiles if x]
        logging.info('  mgrs_tiles: {}'.format(', '.join(mgrs_tiles)))
        utm_zones = sorted(list(set([int(x[:2]) for x in mgrs_tiles])))
        logging.info('  utm_zones:  {}'.format(', '.join(map(str, utm_zones))))

    today_dt = datetime.datetime.now()
    today_dt = today_dt.replace(hour=0, minute=0, second=0, microsecond=0)
    if recent_days:
        logging.info('\nOverriding INI "start_date" and "end_date" parameters')
        logging.info('  Recent days: {}'.format(recent_days))
        end_dt = today_dt - datetime.timedelta(days=1)
        start_dt = today_dt - datetime.timedelta(days=recent_days)
        start_date = start_dt.strftime('%Y-%m-%d')
        end_date = end_dt.strftime('%Y-%m-%d')
    elif start_dt and end_dt:
        # Attempt to use the function start/end dates
        logging.info('\nOverriding INI "start_date" and "end_date" parameters')
        logging.info('  Custom date range')
        start_date = start_dt.strftime('%Y-%m-%d')
        end_date = end_dt.strftime('%Y-%m-%d')
    else:
        # Parse the INI start/end dates
        logging.info('\nINI date range')
        try:
            start_dt = datetime.datetime.strptime(start_date, '%Y-%m-%d')
            end_dt = datetime.datetime.strptime(end_date, '%Y-%m-%d')
        except Exception as e:
            raise e
    logging.info('  Start: {}'.format(start_date))
    logging.info('  End:   {}'.format(end_date))

    # TODO: Add a few more checks on the dates
    if end_dt < start_dt:
        raise ValueError('end date can not be before start date')

    logging.info('\nFilter date range')
    iter_start_dt = start_dt
    iter_end_dt = end_dt + datetime.timedelta(days=1)
    logging.info('  Start: {}'.format(iter_start_dt.strftime('%Y-%m-%d')))
    logging.info('  End:   {}'.format(iter_end_dt.strftime('%Y-%m-%d')))

    model_args = {
        k.lower(): float(v) if utils.is_number(v) else v
        for k, v in dict(ini['DISALEXI']).items()}

    tair_args = {}
    for k, v in dict(ini['TAIR']).items():
        if utils.is_number(v):
            if v.isdigit():
                tair_args[k.lower()] = int(v)
            else:
                tair_args[k.lower()] = float(v)
        else:
            tair_args[k.lower()] = v
    # tair_args = {
    #     k.lower(): int(v) if utils.is_number(v) else v
    #     for k, v in dict(ini['TAIR']).items()}

    if 'cell_size' not in tair_args.keys():
        tair_args['cell_size'] = 30
    if 'retile' not in tair_args.keys():
        tair_args['retile'] = 0
    if ('source_coll' not in tair_args.keys() or
            tair_args['source_coll'].lower() == 'none'):
        tair_args['source_coll'] = None
    # Clear Ta start value if is source is set
    if tair_args['source_coll'] is not None:
        tair_args['ta_start'] = None

    logging.info('\nDISALEXI Parameters')
    if 'stability_iterations' in model_args.keys():
        logging.info('  Stabil iter: {}'.format(int(model_args['stability_iterations'])))
    logging.info('  Albedo iter: {}'.format(int(model_args['albedo_iterations'])))

    logging.info('\nTAIR Parameters')
    logging.info('  Source:     {}'.format(tair_args['source_coll']))
    logging.info('  Ta Start:   {}'.format(tair_args['ta_start']))
    logging.info('  Cell size:  {}'.format(tair_args['cell_size']))
    logging.info('  Retile:     {}'.format(tair_args['retile']))
    logging.info('  Step Size:  {}'.format(tair_args['step_size']))
    logging.info('  Step Count: {}'.format(tair_args['step_count']))


    logging.info('\nInitializing Earth Engine')
    if gee_key_file:
        logging.info('  Using service account key file: {}'.format(gee_key_file))
        # The "EE_ACCOUNT" parameter is not used if the key file is valid
        ee.Initialize(ee.ServiceAccountCredentials(
            'deadbeef', key_file=gee_key_file))
    else:
        ee.Initialize()


<<<<<<< HEAD
    # # DEADBEEF
    # # TODO: set datastore key file as a parameter?
    # datastore_key_file = 'openet-dri-datastore.json'
    # if log_tasks and not os.path.isfile(datastore_key_file):
    #     logging.info('\nTask logging disabled, datastore key does not exist')
    #     log_tasks = False
    #     # input('ENTER')
    # if log_tasks:
    #     logging.info('\nInitializing task datastore client')
    #     # TODO: Move to top and add to requirements.txt and environment.yaml
    #     from google.cloud import datastore
    #     try:
    #         datastore_client = datastore.Client.from_service_account_json(
    #             datastore_key_file)
    #     except Exception as e:
    #         logging.error('{}'.format(e))
    #         return False


    # Get current running tasks
    logging.info('\nRequesting Task List')
=======
    # TODO: set datastore key file as a parameter?
    datastore_key_file = 'openet-dri-datastore.json'
    if log_tasks and not os.path.isfile(datastore_key_file):
        logging.info('\nTask logging disabled, datastore key does not exist')
        log_tasks = False
        # input('ENTER')
    if log_tasks:
        logging.info('\nInitializing task datastore client')
        # TODO: Move to top and add to requirements.txt and environment.yaml
        from google.cloud import datastore
        try:
            datastore_client = datastore.Client.from_service_account_json(
                datastore_key_file)
        except Exception as e:
            logging.error('{}'.format(e))
            return False


    # Get current running tasks
    # tasks = {}
>>>>>>> 324abdfe
    tasks = utils.get_ee_tasks()
    if logging.getLogger().getEffectiveLevel() == logging.DEBUG:
        utils.print_ee_tasks()
        input('ENTER')
    ready_task_count = len(tasks.keys())
    logging.info(f'  Tasks: {ready_task_count}')
    # CGM - I'm still not sure if it makes sense to hold here or after the
    #   first task is started.
    ready_task_count = delay_task(
        delay_time=0, task_max=ready_task_max, task_count=ready_task_count)


    if not ee.data.getInfo(export_coll_id.rsplit('/', 1)[0]):
        logging.debug('\nFolder does not exist and will be built'
                      '\n  {}'.format(export_coll_id.rsplit('/', 1)[0]))
        input('Press ENTER to continue')
        ee.data.createAsset({'type': 'FOLDER'}, export_coll_id.rsplit('/', 1)[0])
    if not ee.data.getInfo(export_coll_id):
        logging.info('\nExport collection does not exist and will be built'
                     '\n  {}'.format(export_coll_id))
        input('Press ENTER to continue')
        ee.data.createAsset({'type': 'IMAGE_COLLECTION'}, export_coll_id)


    # Get an ET image to set the Ta values to
    logging.debug('\nALEXI ET properties')
    alexi_coll_id = model_args['alexi_source']
    if alexi_coll_id.upper() == 'CONUS_V002':
        alexi_coll_id = 'projects/earthengine-legacy/assets/' \
                        'projects/disalexi/alexi/CONUS_V002'
        alexi_mask = ee.Image('projects/earthengine-legacy/assets/'
                              'projects/disalexi/alexi/conus_v002_mask')\
            .double().multiply(0)
    elif alexi_coll_id.upper() == 'CONUS_V003':
        alexi_coll_id = 'projects/earthengine-legacy/assets/' \
                        'projects/disalexi/alexi/CONUS_V003'
        alexi_mask = ee.Image('projects/earthengine-legacy/assets/'
                              'projects/disalexi/alexi/conus_v002_mask')\
            .double().multiply(0)
    else:
        raise ValueError(f'unsupported ALEXI source: {alexi_coll_id}')
    # alexi_coll = ee.ImageCollection(alexi_coll_id)
    # alexi_proj = alexi_mask.projection().getInfo()
    # alexi_geo = alexi_proj['transform']
    # alexi_crs = alexi_proj['crs']
    alexi_crs = 'EPSG:4326'
    alexi_geo = [0.04, 0.0, -125.04, 0.0, -0.04, 49.8]
    alexi_cs = 0.04
    alexi_x, alexi_y = -125.04, 49.8
    logging.debug('  Collection: {}'.format(alexi_coll_id))


    # Get list of MGRS tiles that intersect the study area
    logging.debug('\nMGRS Tiles/Zones')
    export_list = mgrs_export_tiles(
        study_area_coll_id=study_area_coll_id,
        mgrs_coll_id=mgrs_ftr_coll_id,
        study_area_property=study_area_property,
        study_area_features=study_area_features,
        mgrs_tiles=mgrs_tiles,
        mgrs_skip_list=mgrs_skip_list,
        utm_zones=utm_zones,
        wrs2_tiles=wrs2_tiles,
    )
    if not export_list:
        logging.error('\nEmpty export list, exiting')
        return False
    # pprint.pprint(export_list)
    # input('ENTER')


    # Process each WRS2 tile separately
    logging.info('\nImage Exports')
    wrs2_tiles = []
    for export_info in sorted(export_list, key=lambda i: i['index'],
                              reverse=reverse_flag):
        logging.info('{}'.format(export_info['index']))
        # logging.info('  {} - {}'.format(
        #     export_info['index'], ', '.join(export_info['wrs2_tiles'])))
        tile_count = len(export_info['wrs2_tiles'])
        tile_list = sorted(export_info['wrs2_tiles'], reverse=not(reverse_flag))

        for export_n, wrs2_tile in enumerate(tile_list):
            path, row = map(int, wrs2_tile_re.findall(wrs2_tile)[0])
            if wrs2_tile in wrs2_tiles:
                logging.info('{} {} ({}/{}) - already processed'.format(
                    export_info['index'], wrs2_tile, export_n + 1, tile_count))
                continue
            elif wrs2_skip_list and wrs2_tile in wrs2_skip_list:
                logging.info('{} {} ({}/{}) - in wrs2 skip list'.format(
                    export_info['index'], wrs2_tile, export_n + 1, tile_count))
                continue
            elif wrs2_row_skip_list and row in wrs2_row_skip_list:
                logging.info('{} {} ({}/{}) - in wrs2 row skip list'.format(
                    export_info['index'], wrs2_tile, export_n + 1, tile_count))
                continue
            elif wrs2_path_skip_list and path in wrs2_path_skip_list:
                logging.info('{} {} ({}/{}) - in wrs2 path skip list'.format(
                    export_info['index'], wrs2_tile, export_n + 1, tile_count))
                continue
            else:
                logging.info('{} {} ({}/{})'.format(
                    export_info['index'], wrs2_tile, export_n + 1, tile_count))
            wrs2_tiles.append(wrs2_tile)

            # path, row = map(int, wrs2_tile_re.findall(export_info['index'])[0])
            # logging.info('WRS2 tile: {}  ({}/{})'.format(
            #     export_info['index'], export_n + 1, len(export_list)))
            #
            # logging.debug('  Shape:     {}'.format(export_info['shape']))
            # logging.debug('  Transform: {}'.format(export_info['geo_str']))
            # logging.debug('  Extent:    {}'.format(export_info['extent']))
            # logging.debug('  MaxPixels: {}'.format(export_info['maxpixels']))

            filter_args = {}
            for coll_id in collections:
                filter_args[coll_id] = [
                    {'type': 'equals', 'leftField': 'WRS_PATH', 'rightValue': path},
                    {'type': 'equals', 'leftField': 'WRS_ROW', 'rightValue': row}]
            logging.debug(f'  Filter Args: {filter_args}')

            # Get the full Landsat collection
            # Collection end date is exclusive
            model_obj = openet.disalexi.Collection(
                collections=collections,
                cloud_cover_max=float(ini['INPUTS']['cloud_cover']),
                start_date=iter_start_dt.strftime('%Y-%m-%d'),
                end_date=iter_end_dt.strftime('%Y-%m-%d'),
                geometry=ee.Geometry.Point(openet.core.wrs2.centroids[wrs2_tile]),
                model_args=model_args,
                filter_args=filter_args,
            )
            image_id_list = utils.get_info(ee.List(model_obj.overpass(
                variables=['ndvi']).aggregate_array('image_id')), max_retries=10)

            if not image_id_list:
                logging.info('  Empty image ID list, skipping tile')
                # logging.debug('  Empty image ID list, exiting')
                # return False

            # Get list of existing images for the target tile
            logging.debug('  Getting GEE asset list')
            asset_coll = ee.ImageCollection(export_coll_id) \
                .filterDate(iter_start_dt.strftime('%Y-%m-%d'),
                            iter_end_dt.strftime('%Y-%m-%d')) \
                .filterMetadata('wrs2_tile', 'equals',
                                wrs2_tile_fmt.format(path, row))
            asset_props = {f'{export_coll_id}/{x["properties"]["system:index"]}':
                               x['properties']
                           for x in utils.get_info(asset_coll)['features']}
            # asset_props = {x['id']: x['properties']
            #                for x in assets_info['features']}

            # # Get list of band types for checking to see if any bands are floats
            # asset_types = {
            #     f['id']: {b['id']: b['data_type']['precision'] for b in
            #               f['bands']}
            #     for f in assets_info['features']}

            # Sort image ID list by date
            image_id_list = sorted(
                image_id_list, key=lambda k: k.split('/')[-1].split('_')[-1],
                reverse=reverse_flag)
            # pprint.pprint(image_id_list)
            # input('ENTER')

            # Process each image in the collection by date
            # image_id is the full Earth Engine ID to the asset
            for image_id in image_id_list:
                logging.info('  {}'.format(image_id))
                coll_id, scene_id = image_id.rsplit('/', 1)
                l, p, r, year, month, day = parse_landsat_id(scene_id)
                image_dt = datetime.datetime.strptime(
                    '{:04d}{:02d}{:02d}'.format(year, month, day), '%Y%m%d')
                image_date = image_dt.strftime('%Y-%m-%d')
                next_date = (image_dt + datetime.timedelta(days=1)).strftime('%Y-%m-%d')
                logging.debug('    Date: {}'.format(image_date))
                # logging.debug('    DOY: {}'.format(doy))

                if date_skip_list and image_date in date_skip_list:
                    logging.info('    Date in skip list, skipping')
                    continue

                export_id = export_id_fmt.format(
                    model=ini['INPUTS']['et_model'].lower(),
                    index=image_id.lower().replace('/', '_'))
                export_id = export_id.replace('-', '')
                export_id += export_id_name
                logging.debug('    Export ID:  {}'.format(export_id))

                asset_id = '{}/{}'.format(export_coll_id, scene_id.lower())
                logging.debug('    Collection: {}'.format(
                    os.path.dirname(asset_id)))
                logging.debug('    Image ID:   {}'.format(
                    os.path.basename(asset_id)))

                if update_flag:
                    def version_number(version_str):
                        return list(map(int, version_str.split('.')))

                    if export_id in tasks.keys():
                        logging.info('    Task already submitted, skipping')
                        continue
                    # In update mode only overwrite if the version is old
                    if asset_props and asset_id in asset_props.keys():
                        model_ver = version_number(openet.disalexi.__version__)
                        asset_ver = version_number(
                            asset_props[asset_id]['model_version'])
                        # asset_flt = [
                        #     t == 'float' for b, t in asset_types.items()
                        #     if b in ['et', 'et_reference']]

                        if asset_ver < model_ver:
                            logging.info('    Existing asset model version is old, '
                                         'removing')
                            logging.debug(f'    asset: {asset_ver}\n'
                                          f'    model: {model_ver}')
                            try:
                                ee.data.deleteAsset(asset_id)
                            except:
                                logging.info('    Error removing asset, skipping')
                                continue
                        elif (asset_props[asset_id]['alexi_source'] <
                              model_args['alexi_source']):
                            logging.info('    ALEXI source is old, removing')
                            # input('ENTER')
                            try:
                                ee.data.deleteAsset(asset_id)
                            except:
                                logging.info('    Error removing asset, skipping')
                                continue
                        # elif (asset_props[asset_id]['date_ingested'] <= '2020-04-27'):
                        #     logging.info('    date_ingested is old, removing')
                        #     # input('ENTER')
                        #     try:
                        #         ee.data.deleteAsset(asset_id)
                        #     except:
                        #         logging.info('    Error removing asset, skipping')
                        #         continue
                        # elif ((('T1_RT_TOA' in asset_props[asset_id]['coll_id']) and
                        #        ('T1_RT_TOA' not in image_id)) or
                        #       (('T1_RT' in asset_props[asset_id]['coll_id']) and
                        #        ('T1_RT' not in image_id))):
                        #     logging.info(
                        #         '    Existing asset is from realtime Landsat '
                        #         'collection, removing')
                        #     try:
                        #         ee.data.deleteAsset(asset_id)
                        #     except:
                        #         logging.info('    Error removing asset, skipping')
                        #         continue
                        # elif (version_number(asset_props[asset_id]['tool_version']) <
                        #       version_number(TOOL_VERSION)):
                        #     logging.info('    Asset tool version is old, removing')
                        #     try:
                        #         ee.data.deleteAsset(asset_id)
                        #     except:
                        #         logging.info('    Error removing asset, skipping')
                        #         continue
                        # elif any(asset_flt):
                        #     logging.info(
                        #         '    Asset ET types are float, removing')
                        #     ee.data.deleteAsset(asset_id)
                        # elif 'tool_version' not in asset_props[asset_id].keys():
                        #     logging.info('    TOOL_VERSION property was not set, removing')
                        #     ee.data.deleteAsset(asset_id)

                        # elif asset_props[asset_id]['images'] == '':
                        #     logging.info('    Images property was not set, removing')
                        #     input('ENTER')
                        #     ee.data.deleteAsset(asset_id)
                        else:
                            logging.info('    Asset is up to date, skipping')
                            continue
                elif overwrite_flag:
                    if export_id in tasks.keys():
                        logging.info('    Task already submitted, cancelling')
                        ee.data.cancelTask(tasks[export_id]['id'])
                        # ee.data.cancelOperation(tasks[export_id]['id'])
                    # This is intentionally not an "elif" so that a task can be
                    # cancelled and an existing image/file/asset can be removed
                    if asset_props and asset_id in asset_props.keys():
                        logging.info('    Asset already exists, removing')
                        ee.data.deleteAsset(asset_id)
                else:
                    if export_id in tasks.keys():
                        logging.info('    Task already submitted, skipping')
                        continue
                    elif asset_props and asset_id in asset_props.keys():
                        logging.info('    Asset already exists, skipping')
                        continue

                if tair_args['source_coll'] is None:
                    logging.debug('    Tair source: {}'.format(tair_args['ta_start']))
                    ta_source_img = alexi_mask.add(float(tair_args['ta_start']))\
                        .rename(['ta'])
                elif tair_args['source_coll'] == 'NLDAS':
                    logging.debug('    Tair source: NLDAS')
                    ta_source_coll = ee.ImageCollection('NASA/NLDAS/FORA0125_H002')\
                        .filterDate(image_date, next_date)\
                        .select(['temperature'])
                    # Pulling maximum air temperature instead of 0 UTC
                    # input_image = ee.Image(ta_source_coll.first())\
                    input_image = ee.Image(ta_source_coll.reduce(ee.Reducer.max()))\
                        .add(273.15).floor()
                    ta_source_img = alexi_mask.add(input_image).rename(['ta'])
                else:
                    logging.debug('    Tair source: {}'.format(tair_args['source_coll']))
                    ta_source_coll = ee.ImageCollection(tair_args['source_coll'])\
                        .filterMetadata('image_id', 'equals', image_id)
                    if ta_source_coll.size().getInfo() == 0:
                        logging.info('    No Tair image in source coll, skipping')
                        # input('ENTER')
                        continue
                    ta_source_img = ta_min_bias(ee.Image(ta_source_coll.first()))

                # Manually check if the source LAI and TIR images are present
                # Eventually this should/could be done inside the model instead
                if ('tir_source' in model_args.keys() and
                        type(model_args['tir_source']) is str):
                    # Assumptions: string tir_source is an image collection ID
                    tir_coll = ee.ImageCollection(model_args['tir_source']) \
                        .filterMetadata('scene_id', 'equals', scene_id)
                    tir_img = ee.Image(tir_coll.first())
                    tir_info = tir_img.getInfo()
                    try:
                        sharpen_version = tir_info['properties']['sharpen_version']
                    except:
                        logging.info('    No TIR image in source, skipping')
                        input('ENTER')
                        continue

                if ('lai_source' in model_args.keys() and
                        type(model_args['lai_source']) is str):
                    # Assumptions: string lai_source is an image collection ID
                    lai_coll = ee.ImageCollection(model_args['lai_source']) \
                        .filterMetadata('scene_id', 'equals', scene_id)
                    lai_img = ee.Image(lai_coll.first())
                    lai_info = lai_img.getInfo()
                    try:
                        landsat_lai_version = lai_info['properties']['landsat_lai_version']
                    except:
                        logging.info('    No LAI image in source, skipping')
                        input('ENTER')
                        continue

                # CGM: We could pre-compute (or compute once and then save)
                #   the crs, transform, and shape since they should (will?) be
                #   the same for each wrs2 tile
<<<<<<< HEAD
                landsat_img = ee.Image(image_id)
                output_info = utils.get_info(landsat_img.select([1]))
                # output_info = utils.get_info(landsat_img.select(['SR_B2']))
=======
                output_info = utils.get_info(landsat_img.select(['B2']))
                # pprint.pprint(output_info)
                # input('ENTER')
>>>>>>> 324abdfe

                d_obj = openet.disalexi.Image.from_image_id(image_id, **model_args)
                export_img = d_obj.ta_mosaic(
                    ta_img=ta_source_img,
                    step_size=tair_args['step_size'],
                    step_count=tair_args['step_count'])
                # pprint.pprint(export_img.getInfo())
                # input('ENTER')

                if tair_args['retile'] and tair_args['retile'] > 1:
                    export_img = export_img.retile(tair_args['retile'])

                properties = {
                    # Custom properties
                    'coll_id': coll_id,
                    'core_version': openet.core.__version__,
                    'date_ingested': datetime.datetime.today().strftime('%Y-%m-%d'),
                    'image_id': image_id,
                    'landsat_lai_version': landsat_lai_version,
                    'model_name': model_name,
                    'model_version': openet.disalexi.__version__,
                    'scene_id': scene_id,
                    'sharpen_version': sharpen_version,
                    'tool_name': TOOL_NAME,
                    'tool_version': TOOL_VERSION,
                    'wrs2_tile': wrs2_tile_fmt.format(p, r),
                    # Source properties
                    'CLOUD_COVER': output_info['properties']['CLOUD_COVER'],
                    'CLOUD_COVER_LAND': output_info['properties']['CLOUD_COVER_LAND'],
                    # CGM - Should we use the Landsat time or the ALEXI time?
                    'system:time_start': output_info['properties']['system:time_start'],
                    # 'system:time_start': utils.millis(image_dt),
                    # Other poperties
                    # 'spacecraft_id': landsat_img.get('SATELLITE'),
                    # 'landsat': landsat,
                    # 'date': image_dt.strftime('%Y-%m-%d'),
                    # 'year': int(image_dt.year),
                    # 'month': int(image_dt.month),
                    # 'day': int(image_dt.day),
                    # 'doy': int(image_dt.strftime('%j')),
                }
                properties.update(model_args)
                properties.update(tair_args)
                export_img = export_img.set(properties)

                # CGM: We could pre-compute (or compute once and then save)
                #   the crs, transform, and shape since they should (will?) be
                #   the same for each wrs2 tile
                # Build the export transform and shape from the Landsat image
                image_xy = landsat_img.geometry().bounds(1, 'EPSG:4326')\
                    .coordinates().get(0).getInfo()
                export_extent = [min([xy[0] for xy in image_xy]),
                                 min([xy[1] for xy in image_xy]),
                                 max([xy[0] for xy in image_xy]),
                                 max([xy[1] for xy in image_xy])]

                # Adjust extent to the cell size
                export_extent[0] = round(math.floor((
                    export_extent[0] - alexi_x) / alexi_cs) * alexi_cs + alexi_x, 8)
                export_extent[1] = round(math.floor((
                    export_extent[1] - alexi_y) / alexi_cs) * alexi_cs + alexi_y, 8)
                export_extent[2] = round(math.ceil((
                    export_extent[2] - alexi_x) / alexi_cs) * alexi_cs + alexi_x, 8)
                export_extent[3] = round(math.ceil((
                    export_extent[3] - alexi_y) / alexi_cs) * alexi_cs + alexi_y, 8)
                export_geo = [alexi_cs, 0, export_extent[0], 0,
                              -alexi_cs, export_extent[3]]
                export_shape = [
                    int(abs(export_extent[2] - export_extent[0]) / alexi_cs),
                    int(abs(export_extent[3] - export_extent[1]) / alexi_cs)]
                logging.debug('    CRS: {}'.format(alexi_crs))
                logging.debug('    Extent: {}'.format(export_extent))
                logging.debug('    Geo: {}'.format(export_geo))
                logging.debug('    Shape: {}'.format(export_shape))

                # Build export tasks
                max_retries = 4
                logging.debug('    Building export task')
                # TODO: Move into try/except if getting EEException
                # for i in range(1, max_retries):
                #     try:
                task = ee.batch.Export.image.toAsset(
                    image=export_img,
                    description=export_id,
                    assetId=asset_id,
                    crs=alexi_crs,
                    crsTransform='[' + ','.join(list(map(str, export_geo))) + ']',
                    dimensions='{0}x{1}'.format(*export_shape),
                )
                #     # except ee.ee_exception.EEException as e:
                #     except Exception as e:
                #         if ('Earth Engine memory capacity exceeded' in str(e) or
                #                 'Earth Engine capacity exceeded' in str(e)):
                #             logging.info('    Rebuilding task ({}/{})'.format(
                #                 i, max_retries))
                #             logging.debug('    {}'.format(e))
                #             time.sleep(i ** 2)
                #         else:
                #             logging.warning('Unhandled exception\n{}'.format(e))
                #             break
                #             raise e

                if not task:
                    logging.warning('    Export task was not built, skipping')
                    continue

                logging.info('    Starting export task')
                for i in range(1, max_retries):
                    try:
                        task.start()
                        break
                    except Exception as e:
                        logging.info('    Resending query ({}/{})'.format(
                            i, max_retries))
                        logging.debug('    {}'.format(e))
                        time.sleep(i ** 2)
                # # Not using ee_task_start since it doesn't return the task object
                # utils.ee_task_start(task)

                # DEADBEEF
                # # Write the export task info the openet-dri project datastore
                # if log_tasks:
                #     logging.debug('    Writing datastore entity')
                #     try:
                #         task_obj = datastore.Entity(key=datastore_client.key(
                #             'Task', task.status()['id']),
                #             exclude_from_indexes=['properties'])
                #         for k, v in task.status().items():
                #             task_obj[k] = v
                #         # task_obj['date'] = datetime.datetime.today() \
                #         #     .strftime('%Y-%m-%d')
                #         task_obj['index'] = properties.pop('wrs2_tile')
                #         # task_obj['wrs2_tile'] = properties.pop('wrs2_tile')
                #         task_obj['model_name'] = properties.pop('model_name')
                #         # task_obj['model_version'] = properties.pop('model_version')
                #         task_obj['runtime'] = 0
                #         task_obj['start_timestamp_ms'] = 0
                #         task_obj['tool_name'] = properties.pop('tool_name')
                #         task_obj['properties'] = json.dumps(properties)
                #         datastore_client.put(task_obj)
                #     except Exception as e:
                #         # CGM - The message/handling will probably need to be updated
                #         #   We may want separate try/excepts on the create and the put
                #         logging.warning('\nDatastore entity was not written')
                #         logging.warning('{}\n'.format(e))

                # Pause before starting the next export task
                ready_task_count += 1
                ready_task_count = delay_task(
                    delay_time=delay_time, task_max=ready_task_max,
                    task_count=ready_task_count)

                logging.debug('')


    # # DEADBEEF - Old code for iteratively computing a new Tair image
    # if iteration <= 0:
    #      # For initial iteration compute bias at 250 and 350 K
    #      a_img = d_obj.ta_coarse(ta_img=ee.Image.constant(250)) \
    #          .select(['ta', 'bias'], ['ta_a', 'bias_a'])
    #      b_img = d_obj.ta_coarse(ta_img=ee.Image.constant(350)) \
    #          .select(['ta', 'bias'], ['ta_b', 'bias_b'])
    #      # Applying both bias masks to the output
    #      # This shouldn't be necessary but ta_coarse was returning
    #      #   ta and bias images with different masks
    #      export_img = ee.Image([a_img, b_img])\
    #          .updateMask(a_img.select(['bias_a']).And(
    #              b_img.select(['bias_b'])))\
    #          .double()
    #  # elif iteration <= 4:
    #  #     # Interpolate new Ta from the bias and test directly
    #  #     # Roughly equivalent to false position method
    #  #     ta_img = ee.Image('{}/{}_{:02d}'.format(
    #  #         ta_wrs2_coll_id, scene_id, iteration - 1))
    #  #     # ta_img = ee.Image(ta_coll
    #  #     #     .filterMetadata('date', 'equals', export_date)
    #  #     #     .filterMetadata('iteration', 'equals', iteration - 1)
    #  #     #     .first())
    #  #     ta_a = ta_img.select(['ta_a'])
    #  #     ta_b = ta_img.select(['ta_b'])
    #  #     bias_a = ta_img.select(['bias_a'])
    #  #     bias_b = ta_img.select(['bias_b'])
    #  #
    #  #     ta_x = bias_a.multiply(ta_b).subtract(bias_b.multiply(ta_a))\
    #  #         .divide(bias_a.subtract(bias_b))
    #  #     bias_x = d_obj.et_bias(d_obj.et_coarse(ta_x))
    #  #
    #  #     # Use the new value if it minimizes the bias and brackets 0
    #  #     mask1 = bias_x.lt(bias_b).And(bias_x.gt(0))
    #  #     mask2 = bias_x.gt(bias_a).And(bias_x.lt(0))
    #  #     ta_b = ta_b.where(mask1, ta_x)
    #  #     bias_b = bias_b.where(mask1, bias_x)
    #  #     ta_a = ta_a.where(mask2, ta_x)
    #  #     bias_a = bias_a.where(mask2, bias_x)
    #  #     export_img = ee.Image([ta_a, bias_a, ta_b, bias_b])
    #  else:
    #      # Generate test Ta randomly from a triangular distribution
    #      # Center the distribution on the interpolated zero bias Ta
    #      ta_img = ee.Image('{}/{}_{:02d}'.format(
    #          ta_wrs2_coll_id, scene_id, iteration - 1))
    #      # ta_img = ee.Image(ta_coll
    #      #     .filterMetadata('date', 'equals', export_date)
    #      #     .filterMetadata('iteration', 'equals', iteration - 1)
    #      #     .first())
    #      ta_a = ta_img.select(['ta_a'])
    #      ta_b = ta_img.select(['ta_b'])
    #      bias_a = ta_img.select(['bias_a'])
    #      bias_b = ta_img.select(['bias_b'])
    #
    #      ta_c = bias_a.multiply(ta_b).subtract(bias_b.multiply(ta_a))\
    #          .divide(bias_a.subtract(bias_b))
    #      # ta_c = ta_a.add(ta_b).multiply(0.5)
    #
    #      # For now use a single random number for the whole scene
    #      # Need to check if ee.Image.random() will work though
    #      u = ta_b.multiply(0).add(random.random())
    #      # u = ta_b.multiply(0).add(ee.Image.random(0))
    #
    #      a = u.multiply(ta_b.subtract(ta_a))\
    #          .multiply(ta_c.subtract(ta_a)).sqrt().add(ta_a)
    #      b = u.multiply(-1).add(1)\
    #          .multiply(ta_b.subtract(ta_a))\
    #          .multiply(ta_b.subtract(ta_c))\
    #          .sqrt().multiply(-1).add(ta_b)
    #      fc = ta_c.subtract(ta_a).divide(ta_b.subtract(ta_a))
    #      ta_x = a.where(u.gt(fc), b)
    #      bias_x = d_obj.et_bias(d_obj.et_coarse(ta_x))
    #
    #      # Use the new value if it minimizes the bias and brackets 0
    #      mask1 = bias_x.lt(bias_b).And(bias_x.gt(0))
    #      mask2 = bias_x.gt(bias_a).And(bias_x.lt(0))
    #      ta_b = ta_b.where(mask1, ta_x)
    #      bias_b = bias_b.where(mask1, bias_x)
    #      ta_a = ta_a.where(mask2, ta_x)
    #      bias_a = bias_a.where(mask2, bias_x)
    #      export_img = ee.Image([ta_a, bias_a, ta_b, bias_b])
    #
    #  # else:
    #  #     ta_img = ee.Image('{}/{}_{}'.format(
    #  #         ta_wrs2_coll_id, scene_id, iteration - 1))
    #  #     # ta_img = ee.Image(ta_coll
    #  #     #     .filterMetadata('date', 'equals', export_date)
    #  #     #     .filterMetadata('iteration', 'equals', iteration - 1)
    #  #     #     .first())
    #  #     ta_a = ta_img.select(['ta_a'])
    #  #     ta_b = ta_img.select(['ta_b'])
    #  #     bias_a = ta_img.select(['bias_a'])
    #  #     bias_b = ta_img.select(['bias_b'])
    #  #     # abs_a = ta_img.select(['bias_a']).abs()
    #  #     # abs_b = ta_img.select(['bias_b']).abs()
    #  #
    #  #     # Compute new test Ta and biases
    #  #     ta_c = ta_b.subtract(ta_b.subtract(ta_a).multiply(0.618034))
    #  #     ta_d = ta_a.add(ta_b.subtract(ta_a).multiply(0.618034))
    #  #     bias_c = d_obj.et_bias(d_obj.et_coarse(ta_c))
    #  #     bias_d = d_obj.et_bias(d_obj.et_coarse(ta_d))
    #  #     abs_c = bias_c.abs()
    #  #     abs_d = bias_d.abs()
    #  #
    #  #     # Use the new values if they minimize the bias
    #  #     # If f(c) < f(d): move the data from d to b and c to d
    #  #     mask1 = abs_c.lt(abs_d)
    #  #     # If f(c) > f(d): move the data from c to a and d to c
    #  #     mask2 = abs_c.gte(abs_d)
    #  #     ta_b = ta_b.where(mask1, ta_d)
    #  #     bias_b = bias_b.where(mask1, bias_d)
    #  #     ta_a = ta_a.where(mask2, ta_c)
    #  #     bias_a = bias_a.where(mask2, bias_c)
    #  #
    #  #     export_img = ee.Image([ta_a, bias_a, ta_b, bias_b])


# TODO: Move this function into the model code so it can be tested
def ta_min_bias(input_img):
    """

    Parameters
    ----------
    input_img

    Returns
    -------

    """
    input_img = ee.Image(input_img)

    # Reverse the band order so that we can find the last transition
    #   from decreasing to increasing with a positive bias
    ta_bands = input_img.select('step_\\d+_ta').bandNames().reverse()
    bias_bands = input_img.select('step_\\d+_bias').bandNames().reverse()
    ta_array = input_img.select(ta_bands).toArray()
    bias_array = input_img.select(bias_bands).toArray()

    # Identify the "last" transition from a negative to positive bias
    # CGM - Having problems with .ceil() limiting result to the image data range
    #   Multiplying by a big number seemed to fix the issue but this could still
    #     be a problem with the bias ranges get really small
    sign_array = bias_array.multiply(1000).ceil().max(0).min(1).int()
    transition_array = sign_array.arraySlice(0, 0, -1)\
        .subtract(sign_array.arraySlice(0, 1))
    # Insert an extra value at the beginning (of reverse, so actually at end)
    #   of the transition array so the indexing lines up for all steps
    transition_array = bias_array.arraySlice(0, 0, 1).multiply(0)\
        .arrayCat(transition_array, 0)
    transition_index = transition_array.arrayArgmax().arrayFlatten([['index']])
    # Get the max transition value in order to know if there was a transition
    transition_max = transition_array\
        .arrayReduce(ee.Reducer.max(), [0]).arrayFlatten([['max']])

    # Identify the position of minimum absolute bias
    min_bias_index = bias_array.abs().multiply(-1).arrayArgmax()\
        .arrayFlatten([['index']])

    # Identify the "bracketing" Ta and bias values
    # If there is a transition, use the "last" transition
    # If there is not a transition, use the minimum absolute bias for both
    # Note, the index is for the reversed arrays
    index_b = transition_index.subtract(1).max(0)\
        .where(transition_max.eq(0), min_bias_index)
    index_a = transition_index.min(ta_bands.size().subtract(1))\
        .where(transition_max.eq(0), min_bias_index)
    ta_b = ta_array.arrayGet(index_b)
    ta_a = ta_array.arrayGet(index_a)
    bias_b = bias_array.arrayGet(index_b)
    bias_a = bias_array.arrayGet(index_a)

    # For now, compute the target Ta as the average of the bracketing Ta values
    # Eventually Ta could be linearly interpolated or computed
    #   as some sort of weighted average (based on the biases)
    ta_source_img = ta_a.add(ta_b).multiply(0.5).rename(['ta'])

    # Mask out Ta cells with all negative biases
    ta_source_img = ta_source_img\
        .updateMask(bias_b.lt(0).And(bias_a.lt(0)).Not())

    return ta_source_img


# import pytest
# import pprint
# import ee
# ee.Initialize()
# @pytest.mark.parametrize(
#     'ta_list, bias_list, expected',
#     [
#         # Normal bias profile, select average of bracketing Ta values
#         [[257, 267, 277, 287, 297, 307, 317, 327, 337, 347, 357],
#          [-0.2, -0.1, 0.1, 0.6, 2.4, 4.6, 5.7, 6.2, 6.5, 6.8, 7.0],
#          272],
#         # Normal bias profile, crossing at top interval
#         [[257, 267, 277, 287, 297, 307, 317, 327, 337, 347, 357],
#          [-1.1, -1.0, -0.9, -0.8, -0.7, -0.6, -0.5, -0.4, -0.3, -0.2, 0.1],
#          352],
#         # Normal bias profile, crossing at bottom interval
#         [[257, 267, 277, 287, 297, 307, 317, 327, 337, 347, 357],
#          [-0.2, 0.1, 0.2, 0.3, 0.4, 0.5, 0.6, 0.7, 0.8, 0.9, 1.0],
#          262],
#         # Increasing then decreasing then increasing biases
#         # Last transition should be selected
#         [[257, 267, 277, 287, 297, 307, 317, 327, 337, 347, 357],
#          [-0.2, 0.1, -0.1, 0.2, 0.3, 0.4, 0.5, 0.6, 0.7, 0.8, 0.9],
#          282],
#         # Increasing then decreasing all positive biases
#         [[257, 267, 277, 287, 297, 307, 317, 327, 337, 347, 357],
#          [0.2, 0.3, 0.1, 0.2, 0.3, 0.4, 0.5, 0.6, 0.7, 0.8, 0.9],
#          277],
#         # All positive biases, none equal
#         [[257, 267, 277, 287, 297, 307, 317, 327, 337, 347, 357],
#          [0.1, 0.2, 0.3, 0.6, 2.4, 4.6, 5.7, 6.2, 6.5, 6.8, 7.0],
#          257],
#         # All positive biases, first two equal
#         [[257, 267, 277, 287, 297, 307, 317, 327, 337, 347, 357],
#          [0.1, 0.1, 0.3, 0.6, 2.4, 4.6, 5.7, 6.2, 6.5, 6.8, 7.0],
#          267],
#         # All positive biases, first three equal
#         [[257, 267, 277, 287, 297, 307, 317, 327, 337, 347, 357],
#          [0.2, 0.2, 0.2, 0.6, 2.4, 4.6, 5.7, 6.2, 6.5, 6.8, 7.0],
#          277],
#         # All negative biases will return a masked out pixel
#         [[257, 267, 277, 287, 297, 307, 317, 327, 337, 347, 357],
#          [-1.1, -1.0, -0.9, -0.8, -0.7, -0.6, -0.5, -0.4, -0.3, -0.2, -0.1],
#          None],
#         # Normal bias profile, decreasing bias at high end
#         [[257, 267, 277, 287, 297, 307, 317, 327, 337, 347, 357],
#          [-0.2, -0.1, 0.1, 0.6, 2.4, 4.6, 5.7, 6.2, 6.5, 6.8, 6.0],
#          272],
#         # All positive biases, then decreasing bias at high end
#         [[257, 267, 277, 287, 297, 307, 317, 327, 337, 347, 357],
#          [0.1, 0.2, 0.3, 0.6, 2.4, 4.6, 5.7, 6.2, 6.5, 6.8, 6.0],
#          257],
#         # False/early transition with smaller bias than main transition
#         [[257, 267, 277, 287, 297, 307, 317, 327, 337, 347, 357],
#          [-0.1, 0.1, -0.2, -0.3, 0.6, 2.4, 4.6, 5.7, 6.2, 6.5, 6.8],
#          292],
#     ]
# )
# def test_ta_min_bias(ta_list, bias_list, expected, tol=0.0001):
#     ta_image_list = [
#         ee.Image.constant(ta).rename(['step_{:02d}_ta'.format(i+1)])
#         for i, ta in enumerate(ta_list)]
#     bias_image_list = [
#         ee.Image.constant(bias).rename(['step_{:02d}_bias'.format(i+1)])
#         for i, bias in enumerate(bias_list)]
#     input_img = ee.Image(ta_image_list + bias_image_list)
#     output = utils.constant_image_value(ta_min_bias(input_img))['ta']
#     if expected is None:
#         assert output is None
#     else:
#         assert abs(output - expected) <= tol


def mgrs_export_tiles(study_area_coll_id, mgrs_coll_id,
                      study_area_property=None, study_area_features=[],
                      mgrs_tiles=[], mgrs_skip_list=[],
                      utm_zones=[], wrs2_tiles=[],
                      mgrs_property='mgrs', utm_property='utm',
                      wrs2_property='wrs2'):
    """Select MGRS tiles and metadata that intersect the study area geometry

    Parameters
    ----------
    study_area_coll_id : str
        Study area feature collection asset ID.
    mgrs_coll_id : str
        MGRS feature collection asset ID.
    study_area_property : str, optional
        Property name to use for inList() filter call of study area collection.
        Filter will only be applied if both 'study_area_property' and
        'study_area_features' parameters are both set.
    study_area_features : list, optional
        List of study area feature property values to filter on.
    mgrs_tiles : list, optional
        User defined MGRS tile subset.
    mgrs_skip_list : list, optional
        User defined list MGRS tiles to skip.
    utm_zones : list, optional
        User defined UTM zone subset.
    wrs2_tiles : list, optional
        User defined WRS2 tile subset.
    mgrs_property : str, optional
        MGRS property in the MGRS feature collection (the default is 'mgrs').
    utm_property : str, optional
        UTM zone property in the MGRS feature collection (the default is 'utm').
    wrs2_property : str, optional
        WRS2 property in the MGRS feature collection (the default is 'wrs2').
<<<<<<< HEAD

=======
>>>>>>> 324abdfe

    Returns
    ------
    list of dicts: export information

    """
    # Build and filter the study area feature collection
    logging.debug('Building study area collection')
    logging.debug('  {}'.format(study_area_coll_id))
    study_area_coll = ee.FeatureCollection(study_area_coll_id)
    if (study_area_property == 'STUSPS' and
            'CONUS' in [x.upper() for x in study_area_features]):
        # Exclude AK, HI, AS, GU, PR, MP, VI, (but keep DC)
        study_area_features = [
            'AL', 'AR', 'AZ', 'CA', 'CO', 'CT', 'DC', 'DE', 'FL', 'GA',
            'IA', 'ID', 'IL', 'IN', 'KS', 'KY', 'LA', 'MA', 'MD', 'ME',
            'MI', 'MN', 'MO', 'MS', 'MT', 'NC', 'ND', 'NE', 'NH', 'NJ',
            'NM', 'NV', 'NY', 'OH', 'OK', 'OR', 'PA', 'RI', 'SC', 'SD',
            'TN', 'TX', 'UT', 'VA', 'VT', 'WA', 'WI', 'WV', 'WY']
    # elif (study_area_property == 'STUSPS' and
    #         'WESTERN11' in [x.upper() for x in study_area_features]):
    #     study_area_features = [
    #         'AZ', 'CA', 'CO', 'ID', 'MT', 'NM', 'NV', 'OR', 'UT', 'WA', 'WY']
    study_area_features = sorted(list(set(study_area_features)))

    if study_area_property and study_area_features:
        logging.debug('  Filtering study area collection')
        logging.debug('  Property: {}'.format(study_area_property))
        logging.debug('  Features: {}'.format(','.join(study_area_features)))
        study_area_coll = study_area_coll.filter(
            ee.Filter.inList(study_area_property, study_area_features))

    logging.debug('Building MGRS tile list')
    tiles_coll = ee.FeatureCollection(mgrs_coll_id) \
        .filterBounds(study_area_coll.geometry())

    # Filter collection by user defined lists
    if utm_zones:
        logging.debug('  Filter user UTM Zones:    {}'.format(utm_zones))
        tiles_coll = tiles_coll.filter(ee.Filter.inList(utm_property, utm_zones))
    if mgrs_skip_list:
        logging.debug('  Filter MGRS skip list:    {}'.format(mgrs_skip_list))
        tiles_coll = tiles_coll.filter(
            ee.Filter.inList(mgrs_property, mgrs_skip_list).Not())
    if mgrs_tiles:
        logging.debug('  Filter MGRS tiles/zones:  {}'.format(mgrs_tiles))
        # Allow MGRS tiles to be subsets of the full tile code
        #   i.e. mgrs_tiles = 10TE, 10TF
        mgrs_filters = [
            ee.Filter.stringStartsWith(mgrs_property, mgrs_id.upper())
            for mgrs_id in mgrs_tiles]
        tiles_coll = tiles_coll.filter(ee.call('Filter.or', mgrs_filters))

    def drop_geometry(ftr):
        return ee.Feature(None).copyProperties(ftr)

    logging.debug('  Requesting tile/zone info')
    tiles_info = utils.get_info(tiles_coll.map(drop_geometry))

    # Constructed as a list of dicts to mimic other interpolation/export tools
    tiles_list = []
    for tile_ftr in tiles_info['features']:
        tiles_list.append({
            'index': tile_ftr['properties']['mgrs'].upper(),
            'wrs2_tiles': sorted(utils.wrs2_str_2_set(
                tile_ftr['properties'][wrs2_property])),
        })

    # Apply the user defined WRS2 tile list
    if wrs2_tiles:
        logging.debug('  Filter WRS2 tiles: {}'.format(wrs2_tiles))
        for tile in tiles_list:
            tile['wrs2_tiles'] = sorted(list(
                set(tile['wrs2_tiles']) & set(wrs2_tiles)))

    # Only return export tiles that have intersecting WRS2 tiles
    export_list = [
        tile for tile in sorted(tiles_list, key=lambda k: k['index'])
        if tile['wrs2_tiles']]

    return export_list


# TODO: Move to openet.core.utils?
def parse_landsat_id(system_index):
    """Return the components of an EE Landsat Collection 1 system:index

    Parameters
    ----------
    system_index : str

    Notes
    -----
    LT05_PPPRRR_YYYYMMDD

    """
    sensor = system_index[0:4]
    path = int(system_index[5:8])
    row = int(system_index[8:11])
    year = int(system_index[12:16])
    month = int(system_index[16:18])
    day = int(system_index[18:20])
    return sensor, path, row, year, month, day


# DEADBEEF - Was in utils.py
def read_ini(ini_path):
    logging.debug('\nReading Input File')
    # Open config file
    config = configparser.ConfigParser()
    try:
        config.read(ini_path)
    except Exception as e:
        logging.error(
            '\nERROR: Input file could not be read, '
            'is not an input file, or does not exist\n'
            '  ini_path={}\n\nException: {}'.format(ini_path, e))
        import sys
        sys.exit()

    # Force conversion of unicode to strings
    ini = dict()
    for section in config.keys():
        ini[str(section)] = {}
        for k, v in config[section].items():
            ini[str(section)][str(k)] = v
    return ini


# CGM - This is a modified copy of openet.utils.delay_task()
#   It was changed to take and return the number of ready tasks
#   This change may eventually be pushed to openet.utils.delay_task()
def delay_task(delay_time=0, task_max=-1, task_count=0):
    """Delay script execution based on number of READY tasks

    Parameters
    ----------
    delay_time : float, int
        Delay time in seconds between starting export tasks or checking the
        number of queued tasks if "ready_task_max" is > 0.  The default is 0.
        The delay time will be set to a minimum of 10 seconds if
        ready_task_max > 0.
    task_max : int, optional
        Maximum number of queued "READY" tasks.
    task_count : int
        The current/previous/assumed number of ready tasks.
        Value will only be updated if greater than or equal to ready_task_max.

    Returns
    -------
    int : ready_task_count

    """
    if task_max > 3000:
        raise ValueError('The maximum number of queued tasks must be less than 3000')

    # Force delay time to be a positive value since the parameter used to
    #   support negative values
    if delay_time < 0:
        delay_time = abs(delay_time)

    if ((task_max is None or task_max <= 0) and (delay_time >= 0)):
        # Assume task_max was not set and just wait the delay time
        logging.debug(f'  Pausing {delay_time} seconds, not checking task list')
        time.sleep(delay_time)
        return 0
    elif task_max and (task_count < task_max):
        # Skip waiting or checking tasks if a maximum number of tasks was set
        #   and the current task count is below the max
        logging.debug(f'  Ready tasks: {task_count}')
        return task_count

    # If checking tasks, force delay_time to be at least 10 seconds if
    #   ready_task_max is set to avoid excessive EE calls
    delay_time = max(delay_time, 10)

    # Make an initial pause before checking tasks lists to allow
    #   for previous export to start up
    # CGM - I'm not sure what a good default first pause time should be,
    #   but capping it at 30 seconds is probably fine for now
    logging.debug(f'  Pausing {min(delay_time, 30)} seconds for tasks to start')
    time.sleep(delay_time)

    # If checking tasks, don't continue to the next export until the number
    #   of READY tasks is greater than or equal to "ready_task_max"
    while True:
        ready_task_count = len(utils.get_ee_tasks(states=['READY']).keys())
        logging.debug(f'  Ready tasks: {ready_task_count}')
        if ready_task_count >= task_max:
            logging.debug(f'  Pausing {delay_time} seconds')
            time.sleep(delay_time)
        else:
            logging.debug(f'  {task_max - ready_task_count} open task '
                          f'slots, continuing processing')
            break

    return ready_task_count


def arg_parse():
    """"""
    parser = argparse.ArgumentParser(
        description='Compute/export WRS2 Ta images',
        formatter_class=argparse.ArgumentDefaultsHelpFormatter)
    parser.add_argument(
        '-i', '--ini', type=utils.arg_valid_file,
        help='Input file', metavar='FILE')
    parser.add_argument(
        '--debug', default=logging.INFO, const=logging.DEBUG,
        help='Debug level logging', action='store_const', dest='loglevel')
    parser.add_argument(
        '--delay', default=0, type=float,
        help='Delay (in seconds) between each export tasks')
    parser.add_argument(
        '--key', type=utils.arg_valid_file, metavar='FILE',
        help='JSON key file')
    parser.add_argument(
        '--overwrite', default=False, action='store_true',
        help='Force overwrite of existing files')
    parser.add_argument(
        '--ready', default=-1, type=int,
        help='Maximum number of queued READY tasks')
    # parser.add_argument(
    #     '--recent', default=0, type=int,
    #     help='Number of days to process before current date '
    #          '(ignore INI start_date and end_date')
    parser.add_argument(
        '--reverse', default=False, action='store_true',
        help='Process WRS2 tiles in reverse order')
    parser.add_argument(
        '--tiles', default='', nargs='+',
        help='Comma/space separated list of tiles to process')
    parser.add_argument(
        '--update', default=False, action='store_true',
        help='Update images with older model version numbers')
    parser.add_argument(
        '--start', type=utils.arg_valid_date, metavar='DATE', default=None,
        help='Start date (format YYYY-MM-DD)')
    parser.add_argument(
        '--end', type=utils.arg_valid_date, metavar='DATE', default=None,
        help='End date (format YYYY-MM-DD)')
    args = parser.parse_args()

    return args


if __name__ == "__main__":
    args = arg_parse()

    logging.basicConfig(level=args.loglevel, format='%(message)s')
    logging.getLogger('googleapiclient').setLevel(logging.ERROR)

    main(ini_path=args.ini, overwrite_flag=args.overwrite,
         delay_time=args.delay, gee_key_file=args.key, ready_task_max=args.ready,
         reverse_flag=args.reverse, tiles=args.tiles, update_flag=args.update,
         recent_days=0, start_dt=args.start, end_dt=args.end,
    )<|MERGE_RESOLUTION|>--- conflicted
+++ resolved
@@ -72,7 +72,6 @@
         # 'p047r031', # North California coast
         'p042r037',  # San Nicholas Island, California
         # 'p041r037', # South California coast
-<<<<<<< HEAD
         'p040r038', 'p039r038', 'p038r038',  # Mexico (by California)
         'p037r039', 'p036r039', 'p035r039',  # Mexico (by Arizona)
         'p034r039', 'p033r039',  # Mexico (by New Mexico)
@@ -84,24 +83,10 @@
         'p013r035', 'p013r036',  # North Carolina Outer Banks
         'p013r026', 'p012r026',  # Canada (by Maine)
         'p011r032',  # Rhode Island coast
-=======
-        'p040r038', 'p039r038', 'p038r038', # Mexico (by California)
-        'p037r039', 'p036r039', 'p035r039', # Mexico (by Arizona)
-        'p034r039', 'p033r039', # Mexico (by New Mexico)
-        'p032r040',  # Mexico (West Texas)
-        'p029r041', 'p028r042', 'p027r043', 'p026r043',  # Mexico (South Texas)
-        'p019r040', # West Florida coast
-        'p016r043', 'p015r043', # South Florida coast
-        'p014r041', 'p014r042', 'p014r043', # East Florida coast
-        'p013r035', 'p013r036', # North Carolina Outer Banks
-        'p013r026', 'p012r026', # Canada (by Maine)
-        'p011r032', # Rhode Island coast
->>>>>>> 324abdfe
     ]
     wrs2_path_skip_list = [9, 49]
     wrs2_row_skip_list = [25, 24, 43]
 
-<<<<<<< HEAD
     #date_skip_list = [
     #    '2003-12-15', '2004-12-12', '2004-12-31', '2008-12-31',
     #    '2009-03-20', '2009-03-21', '2010-04-10', '2011-04-10',
@@ -117,23 +102,6 @@
     #    '2019-04-26', '2019-04-27', '2019-10-17', '2019-10-18',
     #    '2019-10-26', '2019-10-27',
     #]
-=======
-    # date_skip_list = [
-    #     '2003-12-15', '2004-12-12', '2004-12-31', '2008-12-31',
-    #     '2009-03-20', '2009-03-21', '2010-04-10', '2011-04-10',
-    #     '2012-04-09', '2012-12-30', '2012-12-31',
-    #     '2013-04-10', '2016-03-28', '2016-12-31',
-    #     '2017-08-02', '2017-10-11', '2017-10-12', '2017-12-12',
-    #     '2017-12-13', '2017-12-14', '2017-12-15', '2017-12-16',
-    #     '2017-12-17', '2017-12-30', '2017-12-31',
-    #     '2018-05-25', '2018-05-26', '2018-05-27', '2018-06-30', '2018-07-01',
-    #     '2018-10-20', '2018-10-21', '2018-10-22', '2018-10-23', '2018-12-22',
-    #     '2018-12-23', '2018-12-24', '2018-12-25', '2018-12-30', '2018-12-31',
-    #     '2019-02-23', '2019-02-24', '2019-04-10', '2019-04-11', '2019-04-25',
-    #     '2019-04-26', '2019-04-27', '2019-10-17', '2019-10-18',
-    #     '2019-10-26', '2019-10-27',
-    # ]
->>>>>>> 324abdfe
     date_skip_list = []
 
     mgrs_skip_list = []
@@ -388,7 +356,6 @@
         ee.Initialize()
 
 
-<<<<<<< HEAD
     # # DEADBEEF
     # # TODO: set datastore key file as a parameter?
     # datastore_key_file = 'openet-dri-datastore.json'
@@ -410,28 +377,7 @@
 
     # Get current running tasks
     logging.info('\nRequesting Task List')
-=======
-    # TODO: set datastore key file as a parameter?
-    datastore_key_file = 'openet-dri-datastore.json'
-    if log_tasks and not os.path.isfile(datastore_key_file):
-        logging.info('\nTask logging disabled, datastore key does not exist')
-        log_tasks = False
-        # input('ENTER')
-    if log_tasks:
-        logging.info('\nInitializing task datastore client')
-        # TODO: Move to top and add to requirements.txt and environment.yaml
-        from google.cloud import datastore
-        try:
-            datastore_client = datastore.Client.from_service_account_json(
-                datastore_key_file)
-        except Exception as e:
-            logging.error('{}'.format(e))
-            return False
-
-
-    # Get current running tasks
-    # tasks = {}
->>>>>>> 324abdfe
+
     tasks = utils.get_ee_tasks()
     if logging.getLogger().getEffectiveLevel() == logging.DEBUG:
         utils.print_ee_tasks()
@@ -781,15 +727,9 @@
                 # CGM: We could pre-compute (or compute once and then save)
                 #   the crs, transform, and shape since they should (will?) be
                 #   the same for each wrs2 tile
-<<<<<<< HEAD
                 landsat_img = ee.Image(image_id)
                 output_info = utils.get_info(landsat_img.select([1]))
                 # output_info = utils.get_info(landsat_img.select(['SR_B2']))
-=======
-                output_info = utils.get_info(landsat_img.select(['B2']))
-                # pprint.pprint(output_info)
-                # input('ENTER')
->>>>>>> 324abdfe
 
                 d_obj = openet.disalexi.Image.from_image_id(image_id, **model_args)
                 export_img = d_obj.ta_mosaic(
@@ -1235,10 +1175,6 @@
         UTM zone property in the MGRS feature collection (the default is 'utm').
     wrs2_property : str, optional
         WRS2 property in the MGRS feature collection (the default is 'wrs2').
-<<<<<<< HEAD
-
-=======
->>>>>>> 324abdfe
 
     Returns
     ------
